/* Pi-hole: A black hole for Internet advertisements
*  (c) 2017 Pi-hole, LLC (https://pi-hole.net)
*  Network-wide ad blocking via your own hardware.
*
*  FTL Engine
*  dnsmasq interfacing routines
*
*  This file is copyright under the latest version of the EUPL.
*  Please see LICENSE file for your rights under this license. */

#include "dnsmasq/dnsmasq.h"
#undef __USE_XOPEN
#include "FTL.h"
#include "dnsmasq_interface.h"

void print_flags(unsigned int flags);
void save_reply_type(unsigned int flags, int queryID, struct timeval response);
unsigned long converttimeval(struct timeval time);
static void block_single_domain(char *domain);
static void query_externally_blocked(int i);
static int findQueryID(int id);

char flagnames[28][12] = {"F_IMMORTAL ", "F_NAMEP ", "F_REVERSE ", "F_FORWARD ", "F_DHCP ", "F_NEG ", "F_HOSTS ", "F_IPV4 ", "F_IPV6 ", "F_BIGNAME ", "F_NXDOMAIN ", "F_CNAME ", "F_DNSKEY ", "F_CONFIG ", "F_DS ", "F_DNSSECOK ", "F_UPSTREAM ", "F_RRNAME ", "F_SERVER ", "F_QUERY ", "F_NOERR ", "F_AUTH ", "F_DNSSEC ", "F_KEYTAG ", "F_SECSTAT ", "F_NO_RR ", "F_IPSET ", "F_NOEXTRA "};

void FTL_new_query(unsigned int flags, char *name, struct all_addr *addr, char *types, int id, char type)
{
	// Don't analyze anything if in PRIVACY_NOSTATS mode
	if(config.privacylevel >= PRIVACY_NOSTATS)
		return;

	// Create new query in data structure
	enable_thread_lock();

	// Get timestamp
	int querytimestamp, overTimetimestamp;
	gettimestamp(&querytimestamp, &overTimetimestamp);

	// Save request time
	struct timeval request;
	gettimeofday(&request, 0);

	// Determine query type
	unsigned char querytype = 0;
	if(strcmp(types,"query[A]") == 0)
		querytype = TYPE_A;
	else if(strcmp(types,"query[AAAA]") == 0)
		querytype = TYPE_AAAA;
	else if(strcmp(types,"query[ANY]") == 0)
		querytype = TYPE_ANY;
	else if(strcmp(types,"query[SRV]") == 0)
		querytype = TYPE_SRV;
	else if(strcmp(types,"query[SOA]") == 0)
		querytype = TYPE_SOA;
	else if(strcmp(types,"query[PTR]") == 0)
		querytype = TYPE_PTR;
	else if(strcmp(types,"query[TXT]") == 0)
		querytype = TYPE_TXT;
	else
	{
<<<<<<< HEAD
		// Return early if query type is not known
=======
		// Return early to avoid accessing querytypedata out of bounds
>>>>>>> 0e04d645
		if(debug) logg("Notice: Skipping unknown query type: %s (%i)", types, id);
		disable_thread_lock();
		return;
	}

	// Skip AAAA queries if user doesn't want to have them analyzed
	if(!config.analyze_AAAA && querytype == TYPE_AAAA)
	{
		if(debug) logg("Not analyzing AAAA query");
		disable_thread_lock();
		return;
	}

	// Ensure we have enough space in the queries struct
	memory_check(QUERIES);
	int queryID = counters.queries;

	// Convert domain to lower case
	char *domain = strdup(name);
	strtolower(domain);

	// If domain is "pi.hole" we skip this query
	if(strcmp(domain, "pi.hole") == 0)
	{
		// free memory already allocated here
		free(domain);
		disable_thread_lock();
		return;
	}

	// Store plain text domain in buffer for regex validation
	char *domainbuffer = strdup(domain);

	// Check and apply possible privacy level rules
	// We do this immediately on the raw data to avoid any possible leaking
	get_privacy_level(NULL);
	if(config.privacylevel >= PRIVACY_HIDE_DOMAINS)
	{
		free(domain);
		domain = strdup("hidden");
	}

	// Get client IP address
	char dest[ADDRSTRLEN];
	inet_ntop((flags & F_IPV4) ? AF_INET : AF_INET6, addr, dest, ADDRSTRLEN);
	char *client = strdup(dest);
	strtolower(client);

	// Check if user wants to skip queries coming from localhost
	if(config.ignore_localhost &&
	   (strcmp(client, "127.0.0.1") == 0 || strcmp(client, "::1") == 0))
	{
		free(domain);
		free(domainbuffer);
		free(client);
		disable_thread_lock();
		return;
	}

	// Check and apply possible privacy level rules
	// We do this immediately on the raw data to avoid any possible leaking
	if(config.privacylevel >= PRIVACY_HIDE_DOMAINS_CLIENTS)
	{
		free(client);
		client = strdup("0.0.0.0");
	}

	// Log new query if in debug mode
	char *proto = (type == UDP) ? "UDP" : "TCP";
	if(debug) logg("**** new %s %s \"%s\" from %s (ID %i)", proto, types, domain, client, id);

	// Update counters
	int timeidx = findOverTimeID(overTimetimestamp);
	validate_access("overTime", timeidx, true, __LINE__, __FUNCTION__, __FILE__);
	overTime[timeidx].querytypedata[querytype-1]++;
	counters.querytype[querytype-1]++;

	// Skip rest of the analysis if this query is not of type A or AAAA
	// but user wants to see only A and AAAA queries (pre-v4.1 behavior)
	if(config.analyze_only_A_AAAA && querytype != TYPE_A && querytype != TYPE_AAAA)
	{
		// Don't process this query further here, we already counted it
		if(debug) logg("Notice: Skipping new query: %s (%i)", types, id);
		free(domain);
		free(domainbuffer);
		free(client);
		disable_thread_lock();
		return;
	}

	// Go through already knows domains and see if it is one of them
	int domainID = findDomainID(domain);

	// Go through already knows clients and see if it is one of them
	int clientID = findClientID(client);

	// Save everything
	validate_access("queries", queryID, false, __LINE__, __FUNCTION__, __FILE__);
	queries[queryID].magic = MAGICBYTE;
	queries[queryID].timestamp = querytimestamp;
	queries[queryID].type = querytype;
	queries[queryID].status = QUERY_UNKNOWN;
	queries[queryID].domainID = domainID;
	queries[queryID].clientID = clientID;
	queries[queryID].timeidx = timeidx;
	queries[queryID].db = false;
	queries[queryID].id = id;
	queries[queryID].complete = false;
	queries[queryID].private = (config.privacylevel == PRIVACY_MAXIMUM);
	queries[queryID].response = converttimeval(request);
	// Initialize reply type
	queries[queryID].reply = REPLY_UNKNOWN;
	// Store DNSSEC result for this domain
	queries[queryID].dnssec = DNSSEC_UNSPECIFIED;
	// AD has not yet been received for this query
	queries[queryID].AD = false;

	// Increase DNS queries counter
	counters.queries++;
	// Count this query as unknown as long as no reply has
	// been found and analyzed
	counters.unknown++;

	// Update overTime data
	validate_access("overTime", timeidx, true, __LINE__, __FUNCTION__, __FILE__);
	overTime[timeidx].total++;

	// Update overTime data structure with the new client
	validate_access_oTcl(timeidx, clientID, __LINE__, __FUNCTION__, __FILE__);
	overTime[timeidx].clientdata[clientID]++;

	// Try blocking regex if configured
	validate_access("domains", domainID, false, __LINE__, __FUNCTION__, __FILE__);
	if(domains[domainID].regexmatch == REGEX_UNKNOWN && blockingstatus != BLOCKING_DISABLED)
	{
		// For minimal performance impact, we test the regex only when
		// - regex checking is enabled, and
		// - this domain has not already been validated against the regex.
		// This effectively prevents multiple evaluations of the same domain
		//
		// If a regex filter matched, we additionally compare the domain
		// against all known whitelisted domains to possibly prevent blocking
		// of a specific domain. The logic herein is:
		// If matched, then compare against whitelist
		// If in whitelist, negate matched so this function returns: not-to-be-blocked
		if(match_regex(domainbuffer) && !in_whitelist(domainbuffer))
		{
			// We have to block this domain
			block_single_domain(domainbuffer);
			domains[domainID].regexmatch = REGEX_BLOCKED;
		}
		else
		{
			// Explicitly mark as not blocked to skip regex test
			// next time we see this domain
			domains[domainID].regexmatch = REGEX_NOTBLOCKED;
		}
	}

	// Free allocated memory
	free(client);
	free(domain);
	free(domainbuffer);

	// Release thread lock
	disable_thread_lock();
}

static int findQueryID(int id)
{
	// Loop over all queries - we loop in reverse order (start from the most recent query and
	// continuously walk older queries while trying to find a match. Ideally, we should always
	// find the correct query with zero iterations, but it may happen that queries are processed
	// asynchronously, e.g. for slow upstream relies to a huge amount of requests.
	// We iterate from the most recent query down to at most MAXITER queries in the past to avoid
	// iterating through the entire array of queries
	// MAX(0, a) is used to return 0 in case a is negative (negative array indices are harmful)

	// Validate access only once for the maximum index (all lower will work)
	validate_access("queries", counters.queries-1, false, __LINE__, __FUNCTION__, __FILE__);
	int until = MAX(0, counters.queries-MAXITER);
	int i;
	// Check UUIDs of queries
	for(i = counters.queries-1; i >= until; i--)
		if(queries[i].id == id)
			return i;

	// If not found
	return -1;
}

void FTL_forwarded(unsigned int flags, char *name, struct all_addr *addr, int id)
{
	// Don't analyze anything if in PRIVACY_NOSTATS mode
	if(config.privacylevel >= PRIVACY_NOSTATS)
		return;

	// Save that this query got forwarded to an upstream server
	enable_thread_lock();

	// Get forward destination IP address
	char dest[ADDRSTRLEN];
	inet_ntop((flags & F_IPV4) ? AF_INET : AF_INET6, addr, dest, ADDRSTRLEN);
	// Convert forward to lower case
	char *forward = strdup(dest);
	strtolower(forward);

	// Debug logging
	if(debug) logg("**** forwarded %s to %s (ID %i)", name, forward, id);

	// Save status and forwardID in corresponding query identified by dnsmasq's ID
	int i = findQueryID(id);
	if(i < 0)
	{
		// This may happen e.g. if the original query was a PTR query or "pi.hole"
		// as we ignore them altogether
		free(forward);
		disable_thread_lock();
		return;
	}

	// Set query status
	queries[i].status = QUERY_FORWARDED;

	// Proceed only if
	// - current query has not been marked as replied to so far
	//   (it could be that answers from multiple forward
	//    destionations are coimg in for the same query)
	// - the query was formally known as cached but had to be forwarded
	//   (this is a special case further described below)
	if(queries[i].complete && queries[i].status != QUERY_CACHE)
	{
		free(forward);
		disable_thread_lock();
		return;
	}

	// Get ID of forward destination, create new forward destination record
	// if not found in current data structure
	int forwardID = findForwardID(forward, true);
	queries[i].forwardID = forwardID;

	if(!queries[i].complete)
	{
		int j = queries[i].timeidx;
		validate_access("overTime", j, true, __LINE__, __FUNCTION__, __FILE__);

		if(queries[i].status == QUERY_CACHE)
		{
			// Detect if we cached the <CNAME> but need to ask the upstream
			// servers for the actual IPs now, we remove this query from the
			// counters for cache replied queries as we had to forward a
			// request for it. Example:
			// Assume a domain a.com is a CNAME which is cached and has a very
			// long TTL. It point to another domain server.a.com which has an
			// A record but this has a much lower TTL.
			// If you now query a.com and then again after some time, you end
			// up in a situation where dnsmasq can answer the first level of
			// the DNS result (the CNAME) from cache, hence the status of this
			// query is marked as "answered from cache" in FTLDNS. However, for
			// server.a.com wit the much shorter TTL, we still have to forward
			// something and ask the upstream server for the final IP address.
			// This code section acknowledges this by removing one entry from
			// the cached counters as we will re-brand this query as having been
			// forwarded in the following.
			counters.cached--;
			// Also correct overTime data
			overTime[j].cached--;

			// Correct reply timer
			struct timeval response;
			gettimeofday(&response, 0);
			// Reset timer, shift slightly into the past to acknowledge the time
			// FTLDNS needed to look up the CNAME in its cache
			queries[i].response = converttimeval(response) - queries[i].response;
		}
		else
		{
			// Normal cache reply
			// Query is no longer unknown
			counters.unknown--;
			// Hereby, this query is now fully determined
			queries[i].complete = true;
		}
		// Update overTime data
		overTime[j].forwarded++;

		// Update couter for forwarded queries
		counters.forwardedqueries++;
	}

	// Release allocated memory
	free(forward);
	disable_thread_lock();
}

void FTL_dnsmasq_reload(void)
{
	// This function is called by the dnsmasq code on receive of SIGHUP
	// *before* clearing the cache and rereading the lists
	// This is the only hook that is not skipped in PRIVACY_NOSTATS mode

	// Called when dnsmasq re-reads its config and hosts files
	// Reset number of blocked domains
	counters.gravity = 0;

	// Inspect 01-pihole.conf to see if Pi-hole blocking is enabled,
	// i.e. if /etc/pihole/gravity.list is sourced as addn-hosts file
	check_blocking_status();

	// Reread pihole-FTL.conf to see which blocking mode the user wants to use
	// It is possible to change the blocking mode here as we anyhow clear the
	// cache and reread all blocking lists
	// Passing NULL to this function means it has to open the config file on
	// its own behalf (on initial reading, the config file is already opened)
	get_blocking_mode(NULL);

	// Reread regex.list
	free_regex();
	read_regex_from_file();
}

void FTL_reply(unsigned short flags, char *name, struct all_addr *addr, int id)
{
	// Don't analyze anything if in PRIVACY_NOSTATS mode
	if(config.privacylevel >= PRIVACY_NOSTATS)
		return;

	// Interpret hosts files that have been read by dnsmasq
	enable_thread_lock();
	// Determine returned result if available
	char dest[ADDRSTRLEN]; dest[0] = '\0';
	if(addr)
	{
		inet_ntop((flags & F_IPV4) ? AF_INET : AF_INET6, addr, dest, ADDRSTRLEN);
	}

	// Extract answer (used e.g. for detecting if a local config is a user-defined
	// wildcard blocking entry in form "server=/tobeblocked.com/")
	char *answer = dest;
	if(flags & F_CNAME)
		answer = "(CNAME)";
	else if((flags & F_NEG) && (flags & F_NXDOMAIN))
		answer = "(NXDOMAIN)";
	else if(flags & F_NEG)
		answer = "(NODATA)";

	if(debug)
	{
		logg("**** got reply %s is %s (ID %i)", name, answer, id);
		print_flags(flags);
	}

	// Get response time
	struct timeval response;
	gettimeofday(&response, 0);

	// Save status in corresponding query identified by dnsmasq's ID
	int i = findQueryID(id);
	if(i < 0)
	{
		// This may happen e.g. if the original query was "pi.hole"
		if(debug) logg("FTL_reply(): Query %i has not been found", id);
		disable_thread_lock();
		return;
	}

	if(queries[i].reply != REPLY_UNKNOWN)
	{
		// Nothing to be done here
		disable_thread_lock();
		return;
	}

	if(flags & F_CONFIG)
	{
		// Answered from local configuration, might be a wildcard or user-provided
		// This query is no longer unknown
		counters.unknown--;
		// Answered from a custom (user provided) cache file
		counters.cached++;

		// Detect user-defined blocking rules
		if(strcmp(answer, "(NXDOMAIN)") == 0 ||
		   strcmp(answer, "0.0.0.0") == 0 ||
		   strcmp(answer, "::") == 0)
			queries[i].status = QUERY_WILDCARD;
		else
			queries[i].status = QUERY_CACHE;

		// Get time index
		int querytimestamp, overTimetimestamp;
		gettimestamp(&querytimestamp, &overTimetimestamp);
		int timeidx = findOverTimeID(overTimetimestamp);
		validate_access("overTime", timeidx, true, __LINE__, __FUNCTION__, __FILE__);

		overTime[timeidx].cached++;

		// Save reply type and update individual reply counters
		save_reply_type(flags, i, response);

		// Hereby, this query is now fully determined
		queries[i].complete = true;
	}
	else if(flags & F_FORWARD)
	{
		int domainID = queries[i].domainID;
		validate_access("domains", domainID, true, __LINE__, __FUNCTION__, __FILE__);
<<<<<<< HEAD
		if(strcmp(getstr(domains[domainID].domainpos), name) == 0)
=======

		if(strcmp(domains[domainID].domain, name) == 0)
>>>>>>> 0e04d645
		{
			// Save reply type and update individual reply counters
			save_reply_type(flags, i, response);

			// If received NXDOMAIN and AD bit is set, Quad9 may have blocked this query
			if(flags & F_NXDOMAIN && queries[i].AD)
			{
				query_externally_blocked(i);
			}

			// If received one of the following IPs as reply, OpenDNS
			// (Cisco Umbrella) blocked this query
			// See https://support.opendns.com/hc/en-us/articles/227986927-What-are-the-Cisco-Umbrella-Block-Page-IP-Addresses-
			// for a full list of these IP addresses
			else if(flags & F_IPV4 && answer != NULL &&
				(strcmp("146.112.61.104", answer) == 0 ||
				 strcmp("146.112.61.105", answer) == 0 ||
				 strcmp("146.112.61.106", answer) == 0 ||
				 strcmp("146.112.61.107", answer) == 0 ||
				 strcmp("146.112.61.108", answer) == 0 ||
				 strcmp("146.112.61.109", answer) == 0 ||
				 strcmp("146.112.61.110", answer) == 0 ))
			{
					query_externally_blocked(i);
			}

			else if(flags & F_IPV6 && answer != NULL &&
				(strcmp("::ffff:146.112.61.104", answer) == 0 ||
				 strcmp("::ffff:146.112.61.105", answer) == 0 ||
				 strcmp("::ffff:146.112.61.106", answer) == 0 ||
				 strcmp("::ffff:146.112.61.107", answer) == 0 ||
				 strcmp("::ffff:146.112.61.108", answer) == 0 ||
				 strcmp("::ffff:146.112.61.109", answer) == 0 ||
				 strcmp("::ffff:146.112.61.110", answer) == 0 ))
			{
					query_externally_blocked(i);
			}
		}
	}
	else if(flags & F_REVERSE)
	{
		// Save reply type and update individual reply counters
		save_reply_type(flags, i, response);
	}
	else
	{
		logg("*************************** unknown REPLY ***************************");
		print_flags(flags);
	}

	disable_thread_lock();
}

static void query_externally_blocked(int i)
{
	// Correct counters as we won't count this as forwarded ...
	counters.forwardedqueries--;
	overTime[queries[i].timeidx].forwarded--;
	validate_access("forwarded", queries[i].forwardID, true, __LINE__, __FUNCTION__, __FILE__);
	forwarded[queries[i].forwardID].count--;

	// ... but as blocked
	counters.blocked++;
	overTime[queries[i].timeidx].blocked++;
	validate_access("domains", queries[i].domainID, true, __LINE__, __FUNCTION__, __FILE__);
	domains[queries[i].domainID].blockedcount++;
	validate_access("clients", queries[i].clientID, true, __LINE__, __FUNCTION__, __FILE__);
	clients[queries[i].clientID].blockedcount++;

	queries[i].status = QUERY_EXTERNAL_BLOCKED;
}

void FTL_cache(unsigned int flags, char *name, struct all_addr *addr, char *arg, int id)
{
	// Don't analyze anything if in PRIVACY_NOSTATS mode
	if(config.privacylevel >= PRIVACY_NOSTATS)
		return;

	// Save that this query got answered from cache
	enable_thread_lock();
	char dest[ADDRSTRLEN]; dest[0] = '\0';
	if(addr)
	{
		inet_ntop((flags & F_IPV4) ? AF_INET : AF_INET6, addr, dest, ADDRSTRLEN);
	}

	// Convert domain to lower case
	char *domain = strdup(name);
	strtolower(domain);

	// If domain is "pi.hole", we skip this query
	if(strcmp(domain, "pi.hole") == 0)
	{
		// free memory already allocated here
		free(domain);
		disable_thread_lock();
		return;
	}
	free(domain);

	// Debug logging
	if(debug) logg("**** got cache answer for %s / %s / %s (ID %i)", name, dest, arg, id);
	if(debug) print_flags(flags);

	// Get response time
	struct timeval response;
	gettimeofday(&response, 0);

	if(((flags & F_HOSTS) && (flags & F_IMMORTAL)) ||
	   ((flags & F_NAMEP) && (flags & F_DHCP)) ||
	   (flags & F_FORWARD) ||
	   (flags & F_REVERSE) ||
	   (flags & F_RRNAME))
	{
		// List data: /etc/pihole/gravity.list, /etc/pihole/black.list, /etc/pihole/local.list, etc.
		// or
		// DHCP server reply
		// or
		// regex blocked query
		// or
		// cached answer to previously forwarded request

		// Determine requesttype
		unsigned char requesttype = 0;
		if(flags & F_HOSTS)
		{
			if(arg != NULL && strstr(arg, "/gravity.list") != NULL)
				requesttype = QUERY_GRAVITY;
			else if(arg != NULL && strstr(arg, "/black.list") != NULL)
				requesttype = QUERY_BLACKLIST;
			else // local.list, hostname.list, /etc/hosts and others
				requesttype = QUERY_CACHE;
		}
		else if((flags & F_NAMEP) && (flags & F_DHCP)) // DHCP server reply
			requesttype = QUERY_CACHE;
		else if(flags & F_FORWARD) // cached answer to previously forwarded request
			requesttype = QUERY_CACHE;
		else if(flags & F_REVERSE) // cached answer to reverse request (PTR)
			requesttype = QUERY_CACHE;
		else if(flags & F_RRNAME) // cached answer to TXT query
			requesttype = QUERY_CACHE;
		else
		{
			logg("*************************** unknown CACHE reply (1) ***************************");
			print_flags(flags);
		}

		int i = findQueryID(id);
		if(i < 0)
		{
			// This may happen e.g. if the original query was a PTR query or "pi.hole"
			// as we ignore them altogether
			disable_thread_lock();
			return;
		}

		if(!queries[i].complete)
		{
			// This query is no longer unknown
			counters.unknown--;

			// Get time index
			int querytimestamp, overTimetimestamp;
			gettimestamp(&querytimestamp, &overTimetimestamp);
			int timeidx = findOverTimeID(overTimetimestamp);
			validate_access("overTime", timeidx, true, __LINE__, __FUNCTION__, __FILE__);

			int domainID = queries[i].domainID;
			validate_access("domains", domainID, true, __LINE__, __FUNCTION__, __FILE__);

			int clientID = queries[i].clientID;
			validate_access("clients", clientID, true, __LINE__, __FUNCTION__, __FILE__);

			// Mark this query as blocked if domain was matched by a regex
			if(domains[domainID].regexmatch == REGEX_BLOCKED)
				requesttype = QUERY_WILDCARD;

			queries[i].status = requesttype;

			// Handle counters accordingly
			switch(requesttype)
			{
				case QUERY_GRAVITY: // gravity.list
				case QUERY_BLACKLIST: // black.list
				case QUERY_WILDCARD: // regex blocked
					counters.blocked++;
					overTime[timeidx].blocked++;
					domains[domainID].blockedcount++;
					clients[clientID].blockedcount++;
					break;
				case QUERY_CACHE: // cached from one of the lists
					counters.cached++;
					overTime[timeidx].cached++;
					break;
			}

			// Save reply type and update individual reply counters
			save_reply_type(flags, i, response);

			// Hereby, this query is now fully determined
			queries[i].complete = true;
		}
	}
	else
	{
		logg("*************************** unknown CACHE reply (2) ***************************");
		print_flags(flags);
	}
	disable_thread_lock();
}

void FTL_dnssec(int status, int id)
{
	// Don't analyze anything if in PRIVACY_NOSTATS mode
	if(config.privacylevel >= PRIVACY_NOSTATS)
		return;

	// Process DNSSEC result for a domain
	enable_thread_lock();
	// Search for corresponding query identified by ID
	int i = findQueryID(id);
	if(i < 0)
	{
		// This may happen e.g. if the original query was an unhandled query type
		disable_thread_lock();
		return;
	}

	// Debug logging
	if(debug)
	{
		int domainID = queries[i].domainID;
		validate_access("domains", domainID, true, __LINE__, __FUNCTION__, __FILE__);
		logg("**** got DNSSEC details for %s: %i (ID %i)", getstr(domains[domainID].domainpos), status, id);
	}

	// Iterate through possible values
	if(status == STAT_SECURE)
		queries[i].dnssec = DNSSEC_SECURE;
	else if(status == STAT_INSECURE)
		queries[i].dnssec = DNSSEC_INSECURE;
	else
		queries[i].dnssec = DNSSEC_BOGUS;

	disable_thread_lock();
}

void FTL_header_ADbit(unsigned char header4, int id)
{
	// Don't analyze anything if in PRIVACY_NOSTATS mode
	if(config.privacylevel >= PRIVACY_NOSTATS)
		return;

	enable_thread_lock();
	// Check if AD bit is set in DNS header
	if(!(header4 & 0x20))
	{
		// AD bit not set
		disable_thread_lock();
		return;
	}

	// Search for corresponding query identified by ID
	int i = findQueryID(id);
	if(i < 0)
	{
		// This may happen e.g. if the original query was an unhandled query type
		disable_thread_lock();
		return;
	}

	// Store AD bit in query data
	queries[i].AD = true;

	disable_thread_lock();
}

void print_flags(unsigned int flags)
{
	// Debug function, listing resolver flags in clear text
	// e.g. "Flags: F_FORWARD F_NEG F_IPV6"
	unsigned int i;
	char *flagstr = calloc(256,sizeof(char));
	for(i = 0; i < sizeof(flags)*8; i++)
		if(flags & (1 << i))
			strcat(flagstr, flagnames[i]);
	logg("     Flags: %s", flagstr);
	free(flagstr);
}

void save_reply_type(unsigned int flags, int queryID, struct timeval response)
{
	// Iterate through possible values
	validate_access("queries", queryID, false, __LINE__, __FUNCTION__, __FILE__);
	if(flags & F_NEG)
	{
		if(flags & F_NXDOMAIN)
		{
			// NXDOMAIN
			queries[queryID].reply = REPLY_NXDOMAIN;
			counters.reply_NXDOMAIN++;
		}
		else
		{
			// NODATA(-IPv6)
			queries[queryID].reply = REPLY_NODATA;
			counters.reply_NODATA++;
		}
	}
	else if(flags & F_CNAME)
	{
		// <CNAME>
		queries[queryID].reply = REPLY_CNAME;
		counters.reply_CNAME++;
	}
	else if(flags & F_REVERSE)
	{
		// reserve lookup
		queries[queryID].reply = REPLY_DOMAIN;
		counters.reply_domain++;
	}
	else if(flags & F_RRNAME)
	{
		// TXT query
		queries[queryID].reply = REPLY_RRNAME;
	}
	else
	{
		// Valid IP
		queries[queryID].reply = REPLY_IP;
		counters.reply_IP++;
	}

	// Save response time (relative time)
	queries[queryID].response = converttimeval(response) -
	                            queries[queryID].response;
}

pthread_t telnet_listenthreadv4;
pthread_t telnet_listenthreadv6;
pthread_t socket_listenthread;
pthread_t DBthread;
pthread_t GCthread;

void FTL_fork_and_bind_sockets(struct passwd *ent_pw)
{
	if(!debug && daemonmode)
		go_daemon();
	else
		savepid();

	// We will use the attributes object later to start all threads in detached mode
	pthread_attr_t attr;
	// Initialize thread attributes object with default attribute values
	pthread_attr_init(&attr);
	// When a detached thread terminates, its resources are automatically released back to
	// the system without the need for another thread to join with the terminated thread
	pthread_attr_setdetachstate(&attr, PTHREAD_CREATE_DETACHED);

	// Bind to sockets
	bind_sockets();

	// Start TELNET IPv4 thread
	if(ipv4telnet && pthread_create( &telnet_listenthreadv4, &attr, telnet_listening_thread_IPv4, NULL ) != 0)
	{
		logg("Unable to open IPv4 telnet listening thread. Exiting...");
		exit(EXIT_FAILURE);
	}

	// Start TELNET IPv6 thread
	if(ipv6telnet &&  pthread_create( &telnet_listenthreadv6, &attr, telnet_listening_thread_IPv6, NULL ) != 0)
	{
		logg("Unable to open IPv6 telnet listening thread. Exiting...");
		exit(EXIT_FAILURE);
	}

	// Start SOCKET thread
	if(pthread_create( &socket_listenthread, &attr, socket_listening_thread, NULL ) != 0)
	{
		logg("Unable to open Unix socket listening thread. Exiting...");
		exit(EXIT_FAILURE);
	}

	// Start database thread if database is used
	if(database && pthread_create( &DBthread, &attr, DB_thread, NULL ) != 0)
	{
		logg("Unable to open database thread. Exiting...");
		exit(EXIT_FAILURE);
	}

	// Start thread that will stay in the background until garbage collection needs to be done
	if(pthread_create( &GCthread, &attr, GC_thread, NULL ) != 0)
	{
		logg("Unable to open GC thread. Exiting...");
		exit(EXIT_FAILURE);
	}

	// Chown files if FTL started as user root but a dnsmasq config option
	// states to run as a different user/group (e.g. "nobody")
	if(ent_pw != NULL && getuid() == 0)
	{
		if(chown(FTLfiles.log, ent_pw->pw_uid, ent_pw->pw_gid) == -1)
			logg("Setting ownership (%i:%i) of %s failed: %s (%i)", ent_pw->pw_uid, ent_pw->pw_gid, FTLfiles.log, strerror(errno), errno);
		if(database && chown(FTLfiles.db, ent_pw->pw_uid, ent_pw->pw_gid) == -1)
			logg("Setting ownership (%i:%i) of %s failed: %s (%i)", ent_pw->pw_uid, ent_pw->pw_gid, FTLfiles.db, strerror(errno), errno);
	}
}

// int cache_inserted, cache_live_freed are defined in dnsmasq/cache.c
extern int cache_inserted, cache_live_freed;
void getCacheInformation(int *sock)
{
	ssend(*sock,"cache-size: %i\ncache-live-freed: %i\ncache-inserted: %i\n",
	            daemon->cachesize, cache_live_freed, cache_inserted);
	// cache-size is obvious
	// It means the resolver handled <cache-inserted> names lookups that needed to be sent to
	// upstream severes and that <cache-live-freed> was thrown out of the cache
	// before reaching the end of its time-to-live, to make room for a newer name.
	// For <cache-live-freed>, smaller is better.
	// New queries are always cached. If the cache is full with entries
	// which haven't reached the end of their time-to-live, then the entry
	// which hasn't been looked up for the longest time is evicted.
}

void FTL_forwarding_failed(struct server *server)
{
	// Don't analyze anything if in PRIVACY_NOSTATS mode
	if(config.privacylevel >= PRIVACY_NOSTATS)
		return;

	// Save that this query got forwarded to an upstream server
	enable_thread_lock();
	char dest[ADDRSTRLEN];
	if(server->addr.sa.sa_family == AF_INET)
		inet_ntop(AF_INET, &server->addr.in.sin_addr, dest, ADDRSTRLEN);
	else
		inet_ntop(AF_INET6, &server->addr.in6.sin6_addr, dest, ADDRSTRLEN);

	// Convert forward to lower case
	char *forward = strdup(dest);
	strtolower(forward);
	int forwardID = findForwardID(forward, false);

	if(debug) logg("**** forwarding to %s (ID %i) failed", dest, forwardID);

	forwarded[forwardID].failed++;

	free(forward);
	disable_thread_lock();
	return;
}

unsigned long converttimeval(struct timeval time)
{
	// Convert time from struct timeval into units
	// of 10*milliseconds
	return time.tv_sec*10000 + time.tv_usec/100;
}

// This subroutine prepares IPv4 and IPv6 addresses for blocking queries depending on the configured blocking mode
static void prepare_blocking_mode(struct all_addr *addr4, struct all_addr *addr6, bool *has_IPv4, bool *has_IPv6)
{
	char *a=NULL;
	// Prepare IPv4 entry
	char *IPv4addr;
	if(config.blockingmode == MODE_IP || config.blockingmode == MODE_IP_NODATA_AAAA)
	{
		// Read IPv4 address for host entries from setupVars.conf
		IPv4addr = read_setupVarsconf("IPV4_ADDRESS");
	}
	else
	{
		IPv4addr = "0.0.0.0";
	}
	if(IPv4addr != NULL)
	{
		// Strip off everything at the end of the IP (CIDR might be there)
		a=IPv4addr; for(;*a;a++) if(*a == '/') *a = 0;
		// Prepare IPv4 address for records
		if(inet_pton(AF_INET, IPv4addr, addr4) > 0)
			*has_IPv4 = true;
	}
	clearSetupVarsArray(); // will free/invalidate IPv4addr

	// Prepare IPv6 entry
	char *IPv6addr;
	if(config.blockingmode == MODE_IP)
	{
		// Read IPv6 address for host entries from setupVars.conf
		IPv6addr = read_setupVarsconf("IPV6_ADDRESS");
	}
	else
	{
		IPv6addr = "::";
	}
	if(IPv6addr != NULL)
	{
		// Strip off everything at the end of the IP (CIDR might be there)
		a=IPv6addr; for(;*a;a++) if(*a == '/') *a = 0;
		// Prepare IPv6 address for records
		if(inet_pton(AF_INET6, IPv6addr, addr6) > 0)
			*has_IPv6 = true;
	}
	clearSetupVarsArray(); // will free/invalidate IPv6addr
}

// Prototypes from functions in dnsmasq's source
void add_hosts_entry(struct crec *cache, struct all_addr *addr, int addrlen, unsigned int index, struct crec **rhash, int hashsz);
void rehash(int size);

// This routine adds one domain to the resolver's cache. Depending on the configured blocking mode it may create
// a single entry valid for IPv4 & IPv6 (containing only NXDOMAIN) or two entries one for IPv4 and one for IPv6
// When IPv6 is not available on the machine, we do not add IPv6 cache entries (likewise for IPv4)
static int add_blocked_domain_cache(struct all_addr *addr4, struct all_addr *addr6, bool has_IPv4, bool has_IPv6,
                                    char *domain, struct crec **rhash, int hashsz, unsigned int index)
{
	int name_count = 0;
	struct crec *cache4,*cache6;
	// Add IPv4 record
	if(has_IPv4 &&
	   (cache4 = malloc(sizeof(struct crec) + strlen(domain)+1-SMALLDNAME)))
	{
		strcpy(cache4->name.sname, domain);
		cache4->flags = F_HOSTS | F_IMMORTAL | F_FORWARD | F_REVERSE | F_IPV4;
		// If we block in NXDOMAIN mode, we add the NXDOMAIN flag and make this host record
		// also valid for AAAA requests
		if(config.blockingmode == MODE_NX) cache4->flags |= F_IPV6 | F_NEG | F_NXDOMAIN;
		cache4->ttd = daemon->local_ttl;
		add_hosts_entry(cache4, addr4, INADDRSZ, index, rhash, hashsz);
		name_count++;
	}
	// Add IPv6 record only if we respond with an IP address to blocked domains
	if(has_IPv6 && config.blockingmode != MODE_NX &&
	   (cache6 = malloc(sizeof(struct crec) + strlen(domain)+1-SMALLDNAME)))
	{
		strcpy(cache6->name.sname, domain);
		cache6->flags = F_HOSTS | F_IMMORTAL | F_FORWARD | F_REVERSE | F_IPV6;
		if(config.blockingmode == MODE_IP_NODATA_AAAA) cache6->flags |= F_NEG;
		cache6->ttd = daemon->local_ttl;
		add_hosts_entry(cache6, addr6, IN6ADDRSZ, index, rhash, hashsz);
		name_count++;
	}
	return name_count;
}

// Add a single domain to resolver's cache. This respects the configured blocking mode
static void block_single_domain(char *domain)
{
	struct all_addr addr4, addr6;
	bool has_IPv4 = false, has_IPv6 = false;

	// Get IPv4/v6 addresses for blocking depending on user configures blocking mode
	prepare_blocking_mode(&addr4, &addr6, &has_IPv4, &has_IPv6);
	regexlistname = files.regexlist;
	add_blocked_domain_cache(&addr4, &addr6, has_IPv4, has_IPv6, domain, NULL, 0, SRC_REGEX);

	if(debug) logg("Added %s to cache", domain);

	return;
}

int FTL_listsfile(char* filename, unsigned int index, FILE *f, int cache_size, struct crec **rhash, int hashsz)
{
	int name_count = cache_size;
	int added = 0;
	size_t size = 0;
	char *buffer = NULL;
	struct all_addr addr4, addr6;
	bool has_IPv4 = false, has_IPv6 = false;

	// Handle only gravity.list and black.list
	// Skip all other files (they are interpreted in the usual format)
	if(strcmp(filename, files.gravity) != 0 &&
	   strcmp(filename, files.blacklist) != 0)
		return cache_size;

	// Start timer for list analysis
	timer_start(LISTS_TIMER);

	// Get IPv4/v6 addresses for blocking depending on user configured blocking mode
	prepare_blocking_mode(&addr4, &addr6, &has_IPv4, &has_IPv6);

	// If we have neither a valid IPv4 nor a valid IPv6, then we cannot add any entries here
	if(!has_IPv4 && !has_IPv6)
	{
		logg("ERROR: found neither a valid IPV4_ADDRESS nor IPV6_ADDRESS in setupVars.conf");
		return cache_size;
	}

	// Walk file line by line
	bool firstline = true;
	while(getline(&buffer, &size, f) != -1)
	{
		char *domain = buffer;
		// Skip hashed out lines
		if(*domain == '#')
			continue;

		// Filter leading dots or spaces
		while (*domain == '.' || *domain == ' ') domain++;

		// Check for spaces or tabs
		// If found, then this list is still in HOSTS format and we
		// don't analyze it here.
		if(firstline &&
		   (strstr(domain, " ") != NULL || strstr(domain, "\t") != NULL))
		{
			// Reset file pointer back to beginning of the list
			rewind(f);
			logg("File %s is in HOSTS format, please run pihole -g!", filename);
			return name_count;
		}
		firstline = false;

		// Skip empty lines
		if(strlen(domain) == 0)
			continue;

		// Strip newline character at the end of line we just read
		if(domain[strlen(domain)-1] == '\n')
			domain[strlen(domain)-1] = '\0';

		// As of here we assume the entry to be valid
		// Rehash every 1000 valid names
		if(rhash && ((name_count - cache_size) > 1000))
		{
			rehash(name_count);
			cache_size = name_count;
		}

		name_count += add_blocked_domain_cache(&addr4, &addr6, has_IPv4, has_IPv6, domain, rhash, hashsz, index);
		// Count added domain
		added++;
	}

	// Free allocated memory
	if(buffer != NULL)
	{
		free(buffer);
		buffer = NULL;
	}

	logg("%s: parsed %i domains (took %.1f ms)", filename, added, timer_elapsed_msec(LISTS_TIMER));
	counters.gravity += added;
	return name_count;
}<|MERGE_RESOLUTION|>--- conflicted
+++ resolved
@@ -57,11 +57,7 @@
 		querytype = TYPE_TXT;
 	else
 	{
-<<<<<<< HEAD
-		// Return early if query type is not known
-=======
 		// Return early to avoid accessing querytypedata out of bounds
->>>>>>> 0e04d645
 		if(debug) logg("Notice: Skipping unknown query type: %s (%i)", types, id);
 		disable_thread_lock();
 		return;
@@ -470,12 +466,8 @@
 	{
 		int domainID = queries[i].domainID;
 		validate_access("domains", domainID, true, __LINE__, __FUNCTION__, __FILE__);
-<<<<<<< HEAD
+
 		if(strcmp(getstr(domains[domainID].domainpos), name) == 0)
-=======
-
-		if(strcmp(domains[domainID].domain, name) == 0)
->>>>>>> 0e04d645
 		{
 			// Save reply type and update individual reply counters
 			save_reply_type(flags, i, response);
