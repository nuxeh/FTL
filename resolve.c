--- conflicted
+++ resolved
@@ -102,55 +102,35 @@
 // Resolve client host names
 void resolveClients(const bool onlynew)
 {
-<<<<<<< HEAD
-	for(int clientID = 0; clientID < counters->clients; clientID++)
-=======
 	// Lock counter access here, we use a copy in the following loop
 	lock_shm();
 	int clientscount = counters->clients;
 	unlock_shm();
 	for(int clientID = 0; clientID < clientscount; clientID++)
->>>>>>> 271150b0
 	{
 		// Get client pointer
 		clientsData* client = getClient(clientID, true);
 
 		// Memory access needs to get locked
 		lock_shm();
-		bool newflag = clients[clientID].new;
-		size_t ippos = clients[clientID].ippos;
-		size_t oldnamepos = clients[clientID].namepos;
+		bool newflag = client->new;
+		size_t ippos = client->ippos;
+		size_t oldnamepos = client->namepos;
 		unlock_shm();
 
 		// If onlynew flag is set, we will only resolve new clients
 		// If not, we will try to re-resolve all known clients
-<<<<<<< HEAD
-		if(onlynew && !client->new)
-			continue;
-
-		// Lock data when obtaining IP of this client
-		lock_shm();
-		const char* ipaddr = getstr(client->ippos);
-		unlock_shm();
-=======
 		if(onlynew && !newflag)
 			continue;
 
 		// Obtain/update hostname of this client
 		size_t newnamepos = resolveAndAddHostname(ippos, oldnamepos);
->>>>>>> 271150b0
-
-		lock_shm();
-<<<<<<< HEAD
-		client->namepos = addstr(hostname);
+
+		lock_shm();
+		// Store obtained host name (may be unchanged)
+		client->namepos = newnamepos;
+		// Mark entry as not new
 		client->new = false;
-=======
-		// Store obtained host name (may be unchanged)
-		clients[clientID].namepos = newnamepos;
-
-		// Mark entry as not new
-		clients[clientID].new = false;
->>>>>>> 271150b0
 		unlock_shm();
 	}
 }
@@ -167,22 +147,11 @@
 		// Get forward pointer
 		forwardedData* forward = getForward(forwardID, true);
 
-<<<<<<< HEAD
-		// If onlynew flag is set, we will only resolve new upstream destinations
-		// If not, we will try to re-resolve all known upstream destinations
-		if(onlynew && !forward->new)
-			continue;
-
-		// Lock data when obtaining IP of this forward destination
-		lock_shm();
-		const char* ipaddr = getstr(forward->ippos);
-=======
 		// Memory access needs to get locked
 		lock_shm();
-		bool newflag = forwarded[forwardID].new;
-		size_t ippos = forwarded[forwardID].ippos;
-		size_t oldnamepos = forwarded[forwardID].namepos;
->>>>>>> 271150b0
+		bool newflag = forward->new;
+		size_t ippos = forward->ippos;
+		size_t oldnamepos = forward->namepos;
 		unlock_shm();
 
 		// If onlynew flag is set, we will only resolve new upstream destinations
@@ -194,15 +163,10 @@
 		size_t newnamepos = resolveAndAddHostname(ippos, oldnamepos);
 
 		lock_shm();
-<<<<<<< HEAD
-		forward->namepos = addstr(hostname);
+		// Store obtained host name (may be unchanged)
+		forward->namepos = newnamepos;
+		// Mark entry as not new
 		forward->new = false;
-=======
-		// Store obtained host name (may be unchanged)
-		forwarded[forwardID].namepos = newnamepos;
-		// Mark entry as not new
-		forwarded[forwardID].new = false;
->>>>>>> 271150b0
 		unlock_shm();
 	}
 }
