/* Pi-hole: A black hole for Internet advertisements
*  (c) 2019 Pi-hole, LLC (https://pi-hole.net)
*  Network-wide ad blocking via your own hardware.
*
*  FTL Engine
*  gravity database prototypes
*
*  This file is copyright under the latest version of the EUPL.
*  Please see LICENSE file for your rights under this license. */
#ifndef GRAVITY_H
#define GRAVITY_H

// struct clientsData
#include "datastructure.h"

// Table indices
enum { GRAVITY_TABLE, EXACT_BLACKLIST_TABLE, EXACT_WHITELIST_TABLE, REGEX_BLACKLIST_TABLE, REGEX_WHITELIST_TABLE, UNKNOWN_TABLE };
enum { GRAVITY_DOMAINLIST_EXACT_WHITELIST = 0,
       GRAVITY_DOMAINLIST_EXACT_BLACKLIST = 1,
       GRAVITY_DOMAINLIST_REGEX_WHITELIST = 2,
       GRAVITY_DOMAINLIST_REGEX_BLACKLIST = 3 };

typedef struct domainrecord {
	const char *domain;
	time_t date_added;
	time_t date_modified;
	const char *comment;
	bool enabled;
} domainrecord;

bool gravityDB_open(void);
bool gravityDB_prepare_client_statements(const int clientID, clientsData* client);
void gravityDB_close(void);
bool gravityDB_getTable(unsigned char list);
const char* gravityDB_getDomain(int *rowid);
void gravityDB_finalizeTable(void);
int gravityDB_count(unsigned char list);
bool in_auditlist(const char *domain);

<<<<<<< HEAD
bool gravityDB_addToTable(const int type, const char* domain);
bool gravityDB_delFromTable(const int type, const char* domain);
bool gravityDB_readTable(const int type);
bool gravityDB_readTableGetDomain(domainrecord *domain);
void gravityDB_readTableFinalize(void);

bool in_gravity(const char *domain, clientsData* client);
bool in_whitelist(const char *domain, clientsData* client);
bool in_blacklist(const char *domain, clientsData* client);
=======
bool in_gravity(const char *domain, const int clientID, clientsData* client);
bool in_whitelist(const char *domain, const int clientID, clientsData* client);
bool in_blacklist(const char *domain, const int clientID, clientsData* client);
>>>>>>> f638a7f9

bool gravityDB_get_regex_client_groups(clientsData* client, const int numregex, const int *regexid,
                                       const unsigned char type, const char* table, const int clientID);

#endif //GRAVITY_H<|MERGE_RESOLUTION|>--- conflicted
+++ resolved
@@ -37,21 +37,15 @@
 int gravityDB_count(unsigned char list);
 bool in_auditlist(const char *domain);
 
-<<<<<<< HEAD
 bool gravityDB_addToTable(const int type, const char* domain);
 bool gravityDB_delFromTable(const int type, const char* domain);
 bool gravityDB_readTable(const int type);
 bool gravityDB_readTableGetDomain(domainrecord *domain);
 void gravityDB_readTableFinalize(void);
 
-bool in_gravity(const char *domain, clientsData* client);
-bool in_whitelist(const char *domain, clientsData* client);
-bool in_blacklist(const char *domain, clientsData* client);
-=======
 bool in_gravity(const char *domain, const int clientID, clientsData* client);
 bool in_whitelist(const char *domain, const int clientID, clientsData* client);
 bool in_blacklist(const char *domain, const int clientID, clientsData* client);
->>>>>>> f638a7f9
 
 bool gravityDB_get_regex_client_groups(clientsData* client, const int numregex, const int *regexid,
                                        const unsigned char type, const char* table, const int clientID);
