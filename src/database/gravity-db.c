--- conflicted
+++ resolved
@@ -88,9 +88,6 @@
 		return false;
 	}
 
-<<<<<<< HEAD
-	int rc = sqlite3_open_v2(FTLfiles.gravity_db, &gravity_db, SQLITE_OPEN_READWRITE, NULL);
-=======
 	if(gravityDB_opened && gravity_db != NULL)
 	{
 		if(config.debug & DEBUG_DATABASE)
@@ -99,9 +96,8 @@
 	}
 
 	if(config.debug & DEBUG_DATABASE)
-		logg("gravityDB_open(): Trying to open %s in read-only mode", FTLfiles.gravity_db);
-	int rc = sqlite3_open_v2(FTLfiles.gravity_db, &gravity_db, SQLITE_OPEN_READONLY, NULL);
->>>>>>> f638a7f9
+		logg("gravityDB_open(): Trying to open %s in read-write mode", FTLfiles.gravity_db);
+	int rc = sqlite3_open_v2(FTLfiles.gravity_db, &gravity_db, SQLITE_OPEN_READWRITE, NULL);
 	if( rc != SQLITE_OK )
 	{
 		logg("gravityDB_open() - SQL error: %s", sqlite3_errstr(rc));
@@ -906,9 +902,6 @@
 // Finalize statement of a gravity database transaction
 void gravityDB_readTableFinalize(void)
 {
-	if(!gravity_database_avail)
-		return;
-
 	// Finalize statement
 	sqlite3_finalize(read_stmt);
 }
