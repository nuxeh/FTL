/* Pi-hole: A black hole for Internet advertisements
*  (c) 2019 Pi-hole, LLC (https://pi-hole.net)
*  Network-wide ad blocking via your own hardware.
*
*  FTL Engine
*  Memory prototypes
*
*  This file is copyright under the latest version of the EUPL.
*  Please see LICENSE file for your rights under this license. */
#ifndef MEMORY_H
#define MEMORY_H

void memory_check(const int which);
char *FTLstrdup(const char *src, const char *file, const char *function, const int line) __attribute__((malloc));
void *FTLcalloc(size_t nmemb, size_t size, const char *file, const char *function, const int line) __attribute__((malloc)) __attribute__((alloc_size(1,2)));
void *FTLrealloc(void *ptr_in, size_t size, const char *file, const char *function, const int line) __attribute__((alloc_size(2)));
void FTLfree(void *ptr, const char* file, const char *function, const int line);

<<<<<<< HEAD
typedef struct {
	int queries;
	int blocked;
	int cached;
	int unknown;
	int forwarded;
	int clients;
	int domains;
	int queries_MAX;
	int forwarded_MAX;
	int clients_MAX;
	int domains_MAX;
	int strings_MAX;
	int gravity;
	int querytype[TYPE_MAX];
	int forwardedqueries;
	int reply_NODATA;
	int reply_NXDOMAIN;
	int reply_CNAME;
	int reply_IP;
	int reply_domain;
} countersStruct;

extern countersStruct *counters;

=======
>>>>>>> f638a7f9
#endif //MEMORY_H<|MERGE_RESOLUTION|>--- conflicted
+++ resolved
@@ -16,32 +16,4 @@
 void *FTLrealloc(void *ptr_in, size_t size, const char *file, const char *function, const int line) __attribute__((alloc_size(2)));
 void FTLfree(void *ptr, const char* file, const char *function, const int line);
 
-<<<<<<< HEAD
-typedef struct {
-	int queries;
-	int blocked;
-	int cached;
-	int unknown;
-	int forwarded;
-	int clients;
-	int domains;
-	int queries_MAX;
-	int forwarded_MAX;
-	int clients_MAX;
-	int domains_MAX;
-	int strings_MAX;
-	int gravity;
-	int querytype[TYPE_MAX];
-	int forwardedqueries;
-	int reply_NODATA;
-	int reply_NXDOMAIN;
-	int reply_CNAME;
-	int reply_IP;
-	int reply_domain;
-} countersStruct;
-
-extern countersStruct *counters;
-
-=======
->>>>>>> f638a7f9
 #endif //MEMORY_H