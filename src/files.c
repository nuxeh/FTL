/* Pi-hole: A black hole for Internet advertisements
*  (c) 2017 Pi-hole, LLC (https://pi-hole.net)
*  Network-wide ad blocking via your own hardware.
*
*  FTL Engine
*  File operation routines
*
*  This file is copyright under the latest version of the EUPL.
*  Please see LICENSE file for your rights under this license. */

#include "FTL.h"
#include "files.h"
#include "memory.h"
#include "config.h"
#include "setupVars.h"
#include "log.h"

<<<<<<< HEAD
// opendir(), readdir()
#include <dirent.h>
// getpwuid()
#include <pwd.h>
// getgrgid()
#include <grp.h>

char ** wildcarddomains = NULL;

int countlines(const char* fname)
{
	FILE *fp;
	int ch = 0, lines = 0, chars = 0;

	if((fp = fopen(fname, "r")) == NULL) {
		return -1;
	}

	while ((ch = fgetc(fp)) != EOF)
	{
		chars++;
		if (ch=='\n')
		{
			// Add one to the lines counter
			++lines;
			// Reset chars counter
			chars = 0;
		}
	}

	// Add one more line if there were characters at the
	// last line of the file even without a final "\n"
	if(chars > 0)
		++lines;

	// Close the file
	fclose(fp);

	return lines;
}

int countlineswith(const char* str, const char* fname)
{
	FILE *fp;
	int found = 0;
	char *buffer = NULL;
	size_t size = 0;

	if((fp = fopen(fname, "r")) == NULL) {
		return -1;
	}

	// Search through file
	// getline reads a string from the specified file up to either a
	// newline character or EOF
	while(getline(&buffer, &size, fp) != -1)
	{
		// Strip potential newline character at the end of line we just read
		if(buffer[strlen(buffer)-1] == '\n')
			buffer[strlen(buffer)-1] = '\0';

		// Search for exact match
		if(strcmp(buffer, str) == 0)
		{
			found++;
			continue;
		}

		// If line starts with *, search for partial match of
		// needle "buffer+1" in haystack "str"
		if(buffer[0] == '*')
		{
			char * buf = strstr(str, buffer+1);
			// The  strstr() function finds the first occurrence of
			// the substring buffer+1 in the string str.
			// These functions return a pointer to the beginning of
			// the located substring, or NULL if the substring is not
			// found. Hence, we compare the length of the substring to
			// the wildcard entry to rule out the possiblity that
			// there is anything behind the wildcard. This avoids that given
			// "*example.com" "example.com.xxxxx" would also match.
			if(buf != NULL && strlen(buf) == strlen(buffer+1))
				found++;
		}
	}

	// Free allocated memory
	if(buffer != NULL)
	{
		free(buffer);
		buffer = NULL;
	}

	// Close the file
	fclose(fp);

	return found;
}

=======
>>>>>>> 7671fe9e
// chmod_file() changes the file mode bits of a given file (relative
// to the directory file descriptor) according to mode. mode is an
// octal number representing the bit pattern for the new mode bits
bool chmod_file(const char *filename, const mode_t mode)
{
	if(chmod(filename, mode) < 0)
	{
		logg("WARNING: chmod(%s, %d): chmod() failed: %s (%d)", filename, mode, strerror(errno), errno);
		return false;
	}

	struct stat st;
	if(stat(filename, &st) < 0)
	{
		logg("WARNING: chmod(%s, %d): stat() failed: %s (%d)", filename, mode, strerror(errno), errno);
		return false;
	}

	// We need to apply a bitmask on st.st_mode as the upper bits may contain random data
	// 0x1FF = 0b111_111_111 corresponding to the three-digit octal mode number
	if((st.st_mode & 0x1FF) != mode)
	{
		logg("WARNING: chmod(%s, %d): Verification failed, %d != %d", filename, mode, st.st_mode, mode);
		return false;
	}

	return true;
}

bool file_exists(const char *filename)
{
	struct stat st;
	return stat(filename, &st) == 0;
}

unsigned long long get_FTL_db_filesize(void)
{
	struct stat st;
	if(stat(FTLfiles.FTL_db, &st) != 0)
	{
		// stat() failed (maybe the DB file does not exist?)
		return 0;
	}
	return st.st_size;
}

void ls_dir(const char* path)
{
	// Open directory stream
	DIR* dirp = opendir(path);
	if(dirp == NULL)
	{
		logg("opendir(\"%s\") failed with %s (%d)", path, strerror(errno), errno);
		return;
	}

	// Stack space for full path (directory + "/" + filename + terminating \0)
	char full_path[strlen(path)+NAME_MAX+2];

	logg("------ Listing content of directory %s ------", path);
	logg("File Mode User:Group  Filesize Filename");

	struct dirent *dircontent = NULL;
	// Walk directory file by file
	while((dircontent = readdir(dirp)) != NULL)
	{
		// Get filename
		const char *filename = dircontent->d_name;

		// Construct full path
		snprintf(full_path, sizeof(full_path), "%s/%s", path, filename);

		struct stat st;
		// Use stat to get file size, permissions, and ownership
		if(stat(full_path, &st) < 0)
		{
			logg("%s failed with %s (%d)", filename, strerror(errno), errno);
			continue;
		}

		// Get owner's name
		struct passwd *pwd;
		char user[256];
		if ((pwd = getpwuid(st.st_uid)) != NULL)
			snprintf(user, sizeof(user), "%s", pwd->pw_name);
		else
			snprintf(user, sizeof(user), "%d", st.st_uid);

		struct group *grp;
		char group[256];
		// Get out group name
		if ((grp = getgrgid(st.st_gid)) != NULL)
			snprintf(group, sizeof(group), "%s", grp->gr_name);
		else
			snprintf(group, sizeof(group), "%d", st.st_gid);

		char permissions[10];
		// Get human-readable format of permissions as known from ls
		snprintf(permissions, sizeof(permissions),
		         "%s%s%s%s%s%s%s%s%s",
		         st.st_mode & S_IRUSR ? "r":"-",
		         st.st_mode & S_IWUSR ? "w":"-",
		         st.st_mode & S_IXUSR ? "x":"-",
		         st.st_mode & S_IRGRP ? "r":"-",
		         st.st_mode & S_IWGRP ? "w":"-",
		         st.st_mode & S_IXGRP ? "x":"-",
		         st.st_mode & S_IROTH ? "r":"-",
		         st.st_mode & S_IWOTH ? "w":"-",
		         st.st_mode & S_IXOTH ? "x":"-");

		char prefix[2] = " ";
		double formated = 0.0;
		format_memory_size(prefix, (unsigned long long)st.st_size, &formated);

		// Log output for this file
		logg("%s %s:%s %.0f%s %s", permissions, user, group, formated, prefix, filename);
	}

	logg("---------------------------------------------------");

	// Close directory stream
	closedir(dirp);
}<|MERGE_RESOLUTION|>--- conflicted
+++ resolved
@@ -15,7 +15,6 @@
 #include "setupVars.h"
 #include "log.h"
 
-<<<<<<< HEAD
 // opendir(), readdir()
 #include <dirent.h>
 // getpwuid()
@@ -23,100 +22,6 @@
 // getgrgid()
 #include <grp.h>
 
-char ** wildcarddomains = NULL;
-
-int countlines(const char* fname)
-{
-	FILE *fp;
-	int ch = 0, lines = 0, chars = 0;
-
-	if((fp = fopen(fname, "r")) == NULL) {
-		return -1;
-	}
-
-	while ((ch = fgetc(fp)) != EOF)
-	{
-		chars++;
-		if (ch=='\n')
-		{
-			// Add one to the lines counter
-			++lines;
-			// Reset chars counter
-			chars = 0;
-		}
-	}
-
-	// Add one more line if there were characters at the
-	// last line of the file even without a final "\n"
-	if(chars > 0)
-		++lines;
-
-	// Close the file
-	fclose(fp);
-
-	return lines;
-}
-
-int countlineswith(const char* str, const char* fname)
-{
-	FILE *fp;
-	int found = 0;
-	char *buffer = NULL;
-	size_t size = 0;
-
-	if((fp = fopen(fname, "r")) == NULL) {
-		return -1;
-	}
-
-	// Search through file
-	// getline reads a string from the specified file up to either a
-	// newline character or EOF
-	while(getline(&buffer, &size, fp) != -1)
-	{
-		// Strip potential newline character at the end of line we just read
-		if(buffer[strlen(buffer)-1] == '\n')
-			buffer[strlen(buffer)-1] = '\0';
-
-		// Search for exact match
-		if(strcmp(buffer, str) == 0)
-		{
-			found++;
-			continue;
-		}
-
-		// If line starts with *, search for partial match of
-		// needle "buffer+1" in haystack "str"
-		if(buffer[0] == '*')
-		{
-			char * buf = strstr(str, buffer+1);
-			// The  strstr() function finds the first occurrence of
-			// the substring buffer+1 in the string str.
-			// These functions return a pointer to the beginning of
-			// the located substring, or NULL if the substring is not
-			// found. Hence, we compare the length of the substring to
-			// the wildcard entry to rule out the possiblity that
-			// there is anything behind the wildcard. This avoids that given
-			// "*example.com" "example.com.xxxxx" would also match.
-			if(buf != NULL && strlen(buf) == strlen(buffer+1))
-				found++;
-		}
-	}
-
-	// Free allocated memory
-	if(buffer != NULL)
-	{
-		free(buffer);
-		buffer = NULL;
-	}
-
-	// Close the file
-	fclose(fp);
-
-	return found;
-}
-
-=======
->>>>>>> 7671fe9e
 // chmod_file() changes the file mode bits of a given file (relative
 // to the directory file descriptor) according to mode. mode is an
 // octal number representing the bit pattern for the new mode bits
