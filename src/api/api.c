/* Pi-hole: A black hole for Internet advertisements
*  (c) 2017 Pi-hole, LLC (https://pi-hole.net)
*  Network-wide ad blocking via your own hardware.
*
*  FTL Engine
*  API Implementation
*
*  This file is copyright under the latest version of the EUPL.
*  Please see LICENSE file for your rights under this license. */

#include "FTL.h"
#include "memory.h"
#include "shmem.h"
#include "datastructure.h"
#include "setupVars.h"
#include "files.h"
#include "log.h"
#include "config.h"
#include "database/common.h"
#include "database/query-table.h"
// in_auditlist()
#include "database/gravity-db.h"
#include "overTime.h"
#include "api.h"
#include "version.h"
// enum REGEX
#include "regex_r.h"

#include "json_macros.h"

#define min(a,b) ({ __typeof__ (a) _a = (a); __typeof__ (b) _b = (b); _a < _b ? _a : _b; })

/* qsort comparision function (count field), sort ASC */
static int __attribute__((pure)) cmpasc(const void *a, const void *b)
{
	const int *elem1 = (int*)a;
	const int *elem2 = (int*)b;

	if (elem1[1] < elem2[1])
		return -1;
	else if (elem1[1] > elem2[1])
		return 1;
	else
		return 0;
}

// qsort subroutine, sort DESC
static int __attribute__((pure)) cmpdesc(const void *a, const void *b)
{
	const int *elem1 = (int*)a;
	const int *elem2 = (int*)b;

	if (elem1[1] > elem2[1])
		return -1;
	else if (elem1[1] < elem2[1])
		return 1;
	else
		return 0;
}

int api_stats_summary(struct mg_connection *conn)
{
	const int blocked = counters->blocked;
	const int total = counters->queries;
	float percent_blocked = 0.0f;

	// Avoid 1/0 condition
	if(total > 0)
		percent_blocked = 1e2f*blocked/total;

	// unique_clients: count only clients that have been active within the most recent 24 hours
	int activeclients = 0;
	for(int clientID=0; clientID < counters->clients; clientID++)
	{
		// Get client pointer
		const clientsData* client = getClient(clientID, true);
		if(client == NULL)
			continue;

		if(client->count > 0)
			activeclients++;
	}

	// Send response
	cJSON *json = JSON_NEW_OBJ();
	JSON_OBJ_ADD_NUMBER(json, "gravity_size", counters->gravity);
	JSON_OBJ_ADD_NUMBER(json, "blocked_queries", counters->blocked);
	JSON_OBJ_ADD_NUMBER(json, "percent_blocked", percent_blocked);
	JSON_OBJ_ADD_NUMBER(json, "unique_domains", counters->domains);
	JSON_OBJ_ADD_NUMBER(json, "forwarded_queries", counters->forwardedqueries);
	JSON_OBJ_ADD_NUMBER(json, "cached_queries", counters->cached);
	JSON_OBJ_ADD_NUMBER(json, "privacy_level", config.privacylevel);
	JSON_OBJ_ADD_NUMBER(json, "total_clients", counters->clients);
	JSON_OBJ_ADD_NUMBER(json, "active_clients", activeclients);
	JSON_OBJ_REF_STR(json, "status", (counters->gravity > 0 ? "enabled" : "disabled"));

	cJSON *total_queries = JSON_NEW_OBJ();
	JSON_OBJ_ADD_NUMBER(total_queries, "A", counters->querytype[TYPE_A]);
	JSON_OBJ_ADD_NUMBER(total_queries, "AAAA", counters->querytype[TYPE_AAAA]);
	JSON_OBJ_ADD_NUMBER(total_queries, "ANY", counters->querytype[TYPE_ANY]);
	JSON_OBJ_ADD_NUMBER(total_queries, "SRV", counters->querytype[TYPE_SRV]);
	JSON_OBJ_ADD_NUMBER(total_queries, "SOA", counters->querytype[TYPE_SOA]);
	JSON_OBJ_ADD_NUMBER(total_queries, "PTR", counters->querytype[TYPE_PTR]);
	JSON_OBJ_ADD_NUMBER(total_queries, "TXT", counters->querytype[TYPE_TXT]);
	JSON_OBJ_ADD_ITEM(json, "total_queries", total_queries);
	
	cJSON *reply_types = JSON_NEW_OBJ();
	JSON_OBJ_ADD_NUMBER(reply_types, "NODATA", counters->reply_NODATA);
	JSON_OBJ_ADD_NUMBER(reply_types, "NXDOMAIN", counters->reply_NXDOMAIN);
	JSON_OBJ_ADD_NUMBER(reply_types, "CNAME", counters->reply_CNAME);
	JSON_OBJ_ADD_NUMBER(reply_types, "IP", counters->reply_IP);
	JSON_OBJ_ADD_ITEM(json, "reply_types", reply_types);

	JSON_SENT_OBJECT(json);
}

int api_dns_status(struct mg_connection *conn)
{
	// Send status
	cJSON *json = JSON_NEW_OBJ();
	JSON_OBJ_REF_STR(json, "status", (counters->gravity > 0 ? "enabled" : "disabled"));
	JSON_SENT_OBJECT(json);
}

int api_stats_overTime_history(struct mg_connection *conn)
{
	int from = 0, until = OVERTIME_SLOTS;
	bool found = false;
	time_t mintime = overTime[0].timestamp;

	// Start with the first non-empty overTime slot
	for(int slot = 0; slot < OVERTIME_SLOTS; slot++)
	{
		if((overTime[slot].total > 0 || overTime[slot].blocked > 0) &&
		   overTime[slot].timestamp >= mintime)
		{
			from = slot;
			found = true;
			break;
		}
	}

	// End with last non-empty overTime slot
	for(int slot = 0; slot < OVERTIME_SLOTS; slot++)
	{
		if(overTime[slot].timestamp >= time(NULL))
		{
			until = slot;
			break;
		}
	}

	// If there is no data to be sent, we send back an empty array
	// and thereby return early
	if(!found)
	{
		cJSON *json = JSON_NEW_ARRAY();
		JSON_SENT_OBJECT(json);
	}

	cJSON *json = JSON_NEW_ARRAY();
	for(int slot = from; slot < until; slot++)
	{
		cJSON *item = JSON_NEW_OBJ();
		JSON_OBJ_ADD_NUMBER(item, "timestamp", overTime[slot].timestamp);
		JSON_OBJ_ADD_NUMBER(item, "total_queries", overTime[slot].total);
		JSON_OBJ_ADD_NUMBER(item, "blocked_queries", overTime[slot].blocked);
		JSON_ARRAY_ADD_ITEM(json, item);
	}
	JSON_SENT_OBJECT(json);
}

int api_stats_top_domains(bool blocked, struct mg_connection *conn)
{
	int temparray[counters->domains][2], show=10;
	bool audit = false, asc = false;

	// /api/stats/top_domains?blocked=true is allowed as well
	const struct mg_request_info *request = mg_get_request_info(conn);
	if(request->query_string != NULL)
	{
		// Should blocked clients be shown?
		if(strstr(request->query_string, "blocked=true") != NULL)
		{
			blocked = true;
		}

		// Does the user request a non-default number of replies?
		int num;
		if(sscanf(request->query_string, "num=%d", &num) == 1)
		{
			show = num;
		}

		// Apply Audit Log filtering?
		if(strstr(request->query_string, "audit=true") != NULL)
		{
			audit = true;
		}

		// Sort in ascending order?
		if(strstr(request->query_string, "sort=asc") != NULL)
		{
			asc = true;
		}
	}

	// Exit before processing any data if requested via config setting
	get_privacy_level(NULL);
	if(config.privacylevel >= PRIVACY_HIDE_DOMAINS)
	{
		cJSON *json = JSON_NEW_ARRAY();
		JSON_SENT_OBJECT(json);
	}

	for(int domainID=0; domainID < counters->domains; domainID++)
	{
		// Get domain pointer
		const domainsData* domain = getDomain(domainID, true);
		if(domain == NULL)
			continue;

		temparray[domainID][0] = domainID;
		if(blocked)
			temparray[domainID][1] = domain->blockedcount;
		else
			// Count only permitted queries
			temparray[domainID][1] = (domain->count - domain->blockedcount);
	}

	// Sort temporary array
	if(asc)
		qsort(temparray, counters->domains, sizeof(int[2]), cmpasc);
	else
		qsort(temparray, counters->domains, sizeof(int[2]), cmpdesc);


	// Get filter
	const char* filter = read_setupVarsconf("API_QUERY_LOG_SHOW");
	bool showpermitted = true, showblocked = true;
	if(filter != NULL)
	{
		if((strcmp(filter, "permittedonly")) == 0)
			showblocked = false;
		else if((strcmp(filter, "blockedonly")) == 0)
			showpermitted = false;
		else if((strcmp(filter, "nothing")) == 0)
		{
			showpermitted = false;
			showblocked = false;
		}
	}
	clearSetupVarsArray();

	// Get domains which the user doesn't want to see
	char * excludedomains = NULL;
	if(!audit)
	{
		excludedomains = read_setupVarsconf("API_EXCLUDE_DOMAINS");
		if(excludedomains != NULL)
		{
			getSetupVarsArray(excludedomains);
		}
	}

	int n = 0;
	cJSON *top_domains = JSON_NEW_ARRAY();
	for(int i=0; i < counters->domains; i++)
	{
		// Get sorted index
		const int domainID = temparray[i][0];
		// Get domain pointer
		const domainsData* domain = getDomain(domainID, true);
		if(domain == NULL)
			continue;

		// Skip this domain if there is a filter on it
		if(excludedomains != NULL && insetupVarsArray(getstr(domain->domainpos)))
			continue;

		// Skip this domain if already audited
		if(audit && in_auditlist(getstr(domain->domainpos)) > 0)
		{
			if(config.debug & DEBUG_API)
				logg("API: %s has been audited.", getstr(domain->domainpos));
			continue;
		}

		// Hidden domain, probably due to privacy level. Skip this in the top lists
		if(strcmp(getstr(domain->domainpos), HIDDEN_DOMAIN) == 0)
			continue;

		int count = -1;
		if(blocked && showblocked && domain->blockedcount > 0)
		{
			count = domain->blockedcount;
			n++;
		}
		else if(!blocked && showpermitted && (domain->count - domain->blockedcount) > 0)
		{
			count = domain->count - domain->blockedcount;
			n++;
		}
		if(count > -1)
		{
			cJSON *domain_item = JSON_NEW_OBJ();
			JSON_OBJ_REF_STR(domain_item, "domain", getstr(domain->domainpos));
			JSON_OBJ_ADD_NUMBER(domain_item, "count", count);
			JSON_ARRAY_ADD_ITEM(top_domains, domain_item);
		}

		// Only count entries that are actually sent and return when we have send enough data
		if(n == show)
			break;
	}

	if(excludedomains != NULL)
		clearSetupVarsArray();

	cJSON *json = JSON_NEW_OBJ();
	JSON_OBJ_ADD_ITEM(json, "top_domains", top_domains);

	if(blocked)
	{
		JSON_OBJ_ADD_NUMBER(json, "blocked_queries", counters->blocked);
	}
	else
	{
		const int total_queries = counters->forwardedqueries + counters->cached + counters->blocked;
		JSON_OBJ_ADD_NUMBER(json, "total_queries", total_queries);
	}

	JSON_SENT_OBJECT(json);
}

int api_stats_top_clients(bool blocked, struct mg_connection *conn)
{
	int temparray[counters->clients][2], show=10;
	bool asc = false, includezeroclients = false;

	// /api/stats/top_clients9?blocked=true is allowed as well
	const struct mg_request_info *request = mg_get_request_info(conn);
	if(request->query_string != NULL)
	{
		// Should blocked clients be shown?
		if(strstr(request->query_string, "blocked=true") != NULL)
		{
			blocked = true;
		}

		// Does the user request a non-default number of replies?
		int num;
		if(sscanf(request->query_string, "num=%d", &num) == 1)
		{
			show = num;
		}

		// Sort in ascending order?
		if(strstr(request->query_string, "sort=asc") != NULL)
		{
			asc = true;
		}

		// Show also clients which have not been active recently?
		if(strstr(request->query_string, "withzero=true") != NULL)
		{
			includezeroclients = true;
		}
	}

	// Exit before processing any data if requested via config setting
	get_privacy_level(NULL);
	if(config.privacylevel >= PRIVACY_HIDE_DOMAINS_CLIENTS)
	{
		cJSON *json = JSON_NEW_ARRAY();
		JSON_SENT_OBJECT(json);
	}

	for(int clientID = 0; clientID < counters->clients; clientID++)
	{
		// Get client pointer
		const clientsData* client = getClient(clientID, true);
		if(client == NULL)
			continue;
		temparray[clientID][0] = clientID;
		// Use either blocked or total count based on request string
		temparray[clientID][1] = blocked ? client->blockedcount : client->count;
	}

	// Sort temporary array
	if(asc)
		qsort(temparray, counters->clients, sizeof(int[2]), cmpasc);
	else
		qsort(temparray, counters->clients, sizeof(int[2]), cmpdesc);

	// Get clients which the user doesn't want to see
	const char* excludeclients = read_setupVarsconf("API_EXCLUDE_CLIENTS");
	if(excludeclients != NULL)
	{
		getSetupVarsArray(excludeclients);
	}

	int n = 0;
	cJSON *top_clients = JSON_NEW_ARRAY();
	for(int i=0; i < counters->clients; i++)
	{
		// Get sorted indices and counter values (may be either total or blocked count)
		const int clientID = temparray[i][0];
		const int count = temparray[i][1];
		// Get client pointer
		const clientsData* client = getClient(clientID, true);
		if(client == NULL)
			continue;

		// Skip this client if there is a filter on it
		if(excludeclients != NULL &&
			(insetupVarsArray(getstr(client->ippos)) || insetupVarsArray(getstr(client->namepos))))
			continue;

		// Hidden client, probably due to privacy level. Skip this in the top lists
		if(strcmp(getstr(client->ippos), HIDDEN_CLIENT) == 0)
			continue;

		// Get client IP and name
		const char *client_ip = getstr(client->ippos);
		const char *client_name = getstr(client->namepos);

		// Return this client if either
		// - "withzero" option is set, and/or
		// - the client made at least one query within the most recent 24 hours
		if(includezeroclients || count > 0)
		{
			cJSON *client_item = JSON_NEW_OBJ();
			JSON_OBJ_REF_STR(client_item, "name", client_name);
			JSON_OBJ_REF_STR(client_item, "ip", client_ip);
			JSON_OBJ_ADD_NUMBER(client_item, "count", count);
			JSON_ARRAY_ADD_ITEM(top_clients, client_item);
			n++;
		}

		if(n == show)
			break;
	}

	if(excludeclients != NULL)
		clearSetupVarsArray();

	cJSON *json = JSON_NEW_OBJ();
	JSON_OBJ_ADD_ITEM(json, "top_clients", top_clients);

	if(blocked)
	{
		JSON_OBJ_ADD_NUMBER(json, "blocked_queries", counters->blocked);
	}
	else
	{
		const int total_queries = counters->forwardedqueries + counters->cached + counters->blocked;
		JSON_OBJ_ADD_NUMBER(json, "total_queries", total_queries);
	}

	JSON_SENT_OBJECT(json);
}


int api_stats_upstreams(struct mg_connection *conn)
{
	bool sort = true;
	int temparray[counters->forwarded][2];
/*
	if(command(client_message, "unsorted"))
		sort = false;
*/
	for(int forwardID = 0; forwardID < counters->forwarded; forwardID++)
	{
		// If we want to print a sorted output, we fill the temporary array with
		// the values we will use for sorting afterwards
		if(sort) {
			// Get forward pointer
			const forwardedData* forward = getForward(forwardID, true);
			if(forward == NULL)
				continue;

			temparray[forwardID][0] = forwardID;
			temparray[forwardID][1] = forward->count;
		}
	}

	if(sort)
	{
		// Sort temporary array in descending order
		qsort(temparray, counters->forwarded, sizeof(int[2]), cmpdesc);
	}

	// Loop over available forward destinations
	cJSON *upstreams = JSON_NEW_ARRAY();
	for(int i = -2; i < min(counters->forwarded, 8); i++)
	{
		int count = 0;
		const char* ip, *name;

		if(i == -2)
		{
			// Blocked queries (local lists)
			ip = "blocklist";
			name = ip;
			count = counters->blocked;
		}
		else if(i == -1)
		{
			// Local cache
			ip = "cache";
			name = ip;
			count = counters->cached;
		}
		else
		{
			// Regular forward destionation
			// Get sorted indices
			int forwardID;
			if(sort)
				forwardID = temparray[i][0];
			else
				forwardID = i;

			// Get forward pointer
			const forwardedData* forward = getForward(forwardID, true);
			if(forward == NULL)
				continue;

			// Get IP and host name of forward destination if available
			ip = getstr(forward->ippos);
			name = getstr(forward->namepos);

			// Get percentage
			count = forward->count;
		}

		// Send data:
		// - always if i < 0 (special upstreams: blocklist and cache)
		// - only if there are any queries for all others (i > 0)
		if(count > 0 || i < 0)
		{
			cJSON *upstream = JSON_NEW_OBJ();
			JSON_OBJ_REF_STR(upstream, "name", name);
			JSON_OBJ_REF_STR(upstream, "ip", ip);
			JSON_OBJ_ADD_NUMBER(upstream, "count", count);
			JSON_ARRAY_ADD_ITEM(upstreams, upstream);
		}
	}
	cJSON *json = JSON_NEW_OBJ();
	JSON_OBJ_ADD_ITEM(json, "upstreams", upstreams);
	JSON_OBJ_ADD_NUMBER(json, "forwarded_queries", counters->forwardedqueries);
	const int total_queries = counters->forwardedqueries + counters->cached + counters->blocked;
	JSON_OBJ_ADD_NUMBER(json, "total_queries", total_queries);
	JSON_SENT_OBJECT(json);
}

static const char *querytypes[8] = {"A","AAAA","ANY","SRV","SOA","PTR","TXT","UNKN"};

int api_stats_query_types(struct mg_connection *conn)
{
	cJSON *json = JSON_NEW_ARRAY();
	for(int i=0; i < TYPE_MAX; i++)
	{
		cJSON *item = JSON_NEW_OBJ();
		JSON_OBJ_REF_STR(item, "name", querytypes[i]);
		JSON_OBJ_ADD_NUMBER(item, "count", counters->querytype[i]);
		JSON_ARRAY_ADD_ITEM(json, item);
	}
	JSON_SENT_OBJECT(json);
}

int api_stats_history(const char *client_message, struct mg_connection *conn)
{
	// Exit before processing any data if requested via config setting
	get_privacy_level(NULL);
	if(config.privacylevel >= PRIVACY_MAXIMUM)
	{
		cJSON *json = JSON_NEW_ARRAY();
		JSON_SENT_OBJECT(json);
	}

	// Do we want a more specific version of this command (domain/client/time interval filtered)?
	int from = 0, until = 0;

	char *domainname = NULL;
	bool filterdomainname = false;
	int domainid = -1;

	char *clientname = NULL;
	bool filterclientname = false;
	int clientid = -1;

	int querytype = 0;

	char *forwarddest = NULL;
	bool filterforwarddest = false;
	int forwarddestid = 0;
/*
	// Time filtering?
	if(command(client_message, ">getallqueries-time")) {
		sscanf(client_message, ">getallqueries-time %i %i",&from, &until);
	}

	// Query type filtering?
	if(command(client_message, ">getallqueries-qtype")) {
		// Get query type we want to see only
		sscanf(client_message, ">getallqueries-qtype %i", &querytype);
		if(querytype < 1 || querytype >= TYPE_MAX)
		{
			// Invalid query type requested
			return;
		}
	}

	// Forward destination filtering?
	if(command(client_message, ">getallqueries-forward")) {
		// Get forward destination name we want to see only (limit length to 255 chars)
		forwarddest = calloc(256, sizeof(char));
		if(forwarddest == NULL) return;
		sscanf(client_message, ">getallqueries-forward %255s", forwarddest);
		filterforwarddest = true;

		if(strcmp(forwarddest, "cache") == 0)
			forwarddestid = -1;
		else if(strcmp(forwarddest, "blocklist") == 0)
			forwarddestid = -2;
		else
		{
			// Iterate through all known forward destinations
			forwarddestid = -3;
			for(int i = 0; i < counters->forwarded; i++)
			{
				// Get forward pointer
				const forwardedData* forward = getForward(i, true);
				if(forward == NULL)
					continue;

				// Try to match the requested string against their IP addresses and
				// (if available) their host names
				if(strcmp(getstr(forward->ippos), forwarddest) == 0 ||
				   (forward->namepos != 0 &&
				    strcmp(getstr(forward->namepos), forwarddest) == 0))
				{
					forwarddestid = i;
					break;
				}
			}
			if(forwarddestid < 0)
			{
				// Requested forward destination has not been found, we directly
				// exit here as there is no data to be returned
				free(forwarddest);
				return;
			}
		}
	}

	// Domain filtering?
	if(command(client_message, ">getallqueries-domain")) {
		// Get domain name we want to see only (limit length to 255 chars)
		domainname = calloc(256, sizeof(char));
		if(domainname == NULL) return;
		sscanf(client_message, ">getallqueries-domain %255s", domainname);
		filterdomainname = true;
		// Iterate through all known domains
		for(int domainID = 0; domainID < counters->domains; domainID++)
		{
			// Get domain pointer
			const domainsData* domain = getDomain(domainID, true);
			if(domain == NULL)
				continue;

			// Try to match the requested string
			if(strcmp(getstr(domain->domainpos), domainname) == 0)
			{
				domainid = domainID;
				break;
			}
		}
		if(domainid < 0)
		{
			// Requested domain has not been found, we directly
			// exit here as there is no data to be returned
			free(domainname);
			return;
		}
	}

	// Client filtering?
	if(command(client_message, ">getallqueries-client")) {
		// Get client name we want to see only (limit length to 255 chars)
		clientname = calloc(256, sizeof(char));
		if(clientname == NULL) return;
		sscanf(client_message, ">getallqueries-client %255s", clientname);
		filterclientname = true;

		// Iterate through all known clients
		for(int i = 0; i < counters->clients; i++)
		{
			// Get client pointer
			const clientsData* client = getClient(i, true);
			if(client == NULL)
				continue;

			// Try to match the requested string
			if(strcmp(getstr(client->ippos), clientname) == 0 ||
			   (client->namepos != 0 &&
			    strcmp(getstr(client->namepos), clientname) == 0))
			{
				clientid = i;
				break;
			}
		}
		if(clientid < 0)
		{
			// Requested client has not been found, we directly
			// exit here as there is no data to be returned
			free(clientname);
			return;
		}
	}
*/
	int ibeg = 0, num;
	// Test for integer that specifies number of entries to be shown
	if(sscanf(client_message, "%*[^(](%i)", &num) > 0)
	{
		// User wants a different number of requests
		// Don't allow a start index that is smaller than zero
		ibeg = counters->queries-num;
		if(ibeg < 0)
			ibeg = 0;
	}

	// Get potentially existing filtering flags
	char * filter = read_setupVarsconf("API_QUERY_LOG_SHOW");
	bool showpermitted = true, showblocked = true;
	if(filter != NULL)
	{
		if((strcmp(filter, "permittedonly")) == 0)
			showblocked = false;
		else if((strcmp(filter, "blockedonly")) == 0)
			showpermitted = false;
		else if((strcmp(filter, "nothing")) == 0)
		{
			showpermitted = false;
			showblocked = false;
		}
	}
	clearSetupVarsArray();

	cJSON *history = JSON_NEW_ARRAY();
	for(int queryID = ibeg; queryID < counters->queries; queryID++)
	{
		const queriesData* query = getQuery(queryID, true);
		// Check if this query has been create while in maximum privacy mode
		if(query == NULL || query->privacylevel >= PRIVACY_MAXIMUM)
			continue;

		// Verify query type
		if(query->type >= TYPE_MAX)
			continue;

		// 1 = gravity.list, 4 = wildcard, 5 = black.list
		if((query->status == QUERY_GRAVITY ||
		    query->status == QUERY_WILDCARD ||
		    query->status == QUERY_BLACKLIST) && !showblocked)
			continue;
		// 2 = forwarded, 3 = cached
		if((query->status == QUERY_FORWARDED ||
		    query->status == QUERY_CACHE) && !showpermitted)
			continue;

		// Skip those entries which so not meet the requested timeframe
		if((from > query->timestamp && from != 0) || (query->timestamp > until && until != 0))
			continue;

		// Skip if domain is not identical with what the user wants to see
		if(filterdomainname && query->domainID != domainid)
			continue;

		// Skip if client name and IP are not identical with what the user wants to see
		if(filterclientname && query->clientID != clientid)
			continue;

		// Skip if query type is not identical with what the user wants to see
		if(querytype != 0 && querytype != query->type)
			continue;

		if(filterforwarddest)
		{
			// Does the user want to see queries answered from blocking lists?
			if(forwarddestid == -2 && query->status != QUERY_GRAVITY
			                       && query->status != QUERY_WILDCARD
			                       && query->status != QUERY_BLACKLIST)
				continue;
			// Does the user want to see queries answered from local cache?
			else if(forwarddestid == -1 && query->status != QUERY_CACHE)
				continue;
			// Does the user want to see queries answered by an upstream server?
			else if(forwarddestid >= 0 && forwarddestid != query->forwardID)
				continue;
		}

		// Ask subroutine for domain. It may return "hidden" depending on
		// the privacy settings at the time the query was made
		const char *domain = getDomainString(queryID);

		// Similarly for the client
		const char *clientIPName = NULL;
		// Get client pointer
		const clientsData* client = getClient(query->clientID, true);
		if(domain == NULL || client == NULL)
			continue;

		if(strlen(getstr(client->namepos)) > 0)
			clientIPName = getClientNameString(queryID);
		else
			clientIPName = getClientIPString(queryID);

		unsigned long delay = query->response;
		// Check if received (delay should be smaller than 30min)
		if(delay > 1.8e7)
			delay = 0;

		cJSON *item = JSON_NEW_OBJ();
		JSON_OBJ_ADD_NUMBER(item, "timestamp", query->timestamp);
		JSON_OBJ_ADD_NUMBER(item, "type", query->type);
		JSON_OBJ_ADD_NUMBER(item, "status", query->status);
		JSON_OBJ_COPY_STR(item, "domain", domain);
		JSON_OBJ_COPY_STR(item, "client", clientIPName);
		JSON_OBJ_ADD_NUMBER(item, "dnssec", query->dnssec);
		JSON_OBJ_ADD_NUMBER(item, "reply", query->reply);
		JSON_OBJ_ADD_NUMBER(item, "response_time", delay);
		if(config.debug & DEBUG_API)
			JSON_OBJ_ADD_NUMBER(item, "queryID", queryID);
		JSON_ARRAY_ADD_ITEM(history, item);
	}

	// Free allocated memory
	if(filterclientname)
		free(clientname);

	if(filterdomainname)
		free(domainname);

	if(filterforwarddest)
		free(forwarddest);

	cJSON *json = JSON_NEW_OBJ();
	JSON_OBJ_ADD_ITEM(json, "history", history);
	JSON_OBJ_ADD_NUMBER(json, "cursor", 0);
	JSON_SENT_OBJECT(json);
}

void getRecentBlocked(const char *client_message, struct mg_connection *conn)
{
	int num=1;

	// Test for integer that specifies number of entries to be shown
	if(sscanf(client_message, "%*[^(](%i)", &num) > 0) {
		// User wants a different number of requests
		if(num >= counters->queries)
			num = 0;
	}

	// Find most recently blocked query
	int found = 0;
	for(int queryID = counters->queries - 1; queryID > 0 ; queryID--)
	{
		const queriesData* query = getQuery(queryID, true);
		if(query == NULL)
			continue;

		if(query->status == QUERY_GRAVITY ||
		   query->status == QUERY_WILDCARD ||
		   query->status == QUERY_BLACKLIST)
		{
			found++;

			// Ask subroutine for domain. It may return "hidden" depending on
			// the privacy settings at the time the query was made
			const char *domain = getDomainString(queryID);
			if(domain == NULL)
				continue;

			http_send(conn, false, "%s\n", domain);
		}

		if(found >= num)
			break;
	}
}

int api_ftl_clientIP(struct mg_connection *conn)
{
	cJSON *json = JSON_NEW_OBJ();
	const struct mg_request_info *request = mg_get_request_info(conn);
	JSON_OBJ_REF_STR(json,"remote_addr", request->remote_addr);
	JSON_SENT_OBJECT(json);
}
/*
void getQueryTypesOverTime(struct mg_connection *conn)
{
	int from = -1, until = OVERTIME_SLOTS;
	const time_t mintime = overTime[0].timestamp;

	for(int slot = 0; slot < OVERTIME_SLOTS; slot++)
	{
		if((overTime[slot].total > 0 || overTime[slot].blocked > 0) && overTime[slot].timestamp >= mintime)
		{
			from = slot;
			break;
		}
	}

	// End with last non-empty overTime slot
	for(int slot = 0; slot < OVERTIME_SLOTS; slot++)
	{
		if(overTime[slot].timestamp >= time(NULL))
		{
			until = slot;
			break;
		}
	}

	// No data?
	if(from < 0)
		return;

	for(int slot = from; slot < until; slot++)
	{
		float percentageIPv4 = 0.0, percentageIPv6 = 0.0;
		int sum = overTime[slot].querytypedata[0] + overTime[slot].querytypedata[1];

		if(sum > 0) {
			percentageIPv4 = (float) (1e2 * overTime[slot].querytypedata[0] / sum);
			percentageIPv6 = (float) (1e2 * overTime[slot].querytypedata[1] / sum);
		}

		http_send(conn, false, "%li %.2f %.2f\n", overTime[slot].timestamp, percentageIPv4, percentageIPv6);
	}
}
*/
int api_ftl_version(struct mg_connection *conn)
{
	const char *commit = GIT_HASH;
	const char *branch = GIT_BRANCH;
	const char *tag = GIT_TAG;
	const char *date = GIT_DATE;
	const char *version = get_FTL_version();

	// Extract first 7 characters of the hash
	char hash[8];
	memcpy(hash, commit, 7); hash[7] = 0;

	cJSON *json = JSON_NEW_OBJ();
	if(strlen(tag) > 1) {
		JSON_OBJ_REF_STR(json, "version", version);
	} else {
		char *vDev = NULL;
		if(asprintf(&vDev, "vDev-%s", hash) > 0)
		{
			JSON_OBJ_COPY_STR(json, "version", version);
			// We can free here as the string has
			// been copied into the JSON structure
			free(vDev);
		}
	}
	JSON_OBJ_REF_STR(json, "tag", tag);
	JSON_OBJ_REF_STR(json, "branch", branch);
	JSON_OBJ_REF_STR(json, "hash", hash);
	JSON_OBJ_REF_STR(json, "date", date);
	JSON_SENT_OBJECT(json);
}

int api_ftl_db(struct mg_connection *conn)
{
	cJSON *json = JSON_NEW_OBJ();
	const int queries_in_database = get_number_of_queries_in_DB();
	JSON_OBJ_ADD_NUMBER(json, "queries in database", queries_in_database);
	const int db_filesize = get_FTL_db_filesize();
	JSON_OBJ_ADD_NUMBER(json, "database filesize", db_filesize);
	JSON_OBJ_REF_STR(json, "SQLite version", get_sqlite3_version());
	JSON_SENT_OBJECT(json);
}

int api_stats_overTime_clients(struct mg_connection *conn)
{
	int sendit = -1, until = OVERTIME_SLOTS;

	// Exit before processing any data if requested via config setting
	get_privacy_level(NULL);
	if(config.privacylevel >= PRIVACY_HIDE_DOMAINS_CLIENTS)
	{
		cJSON *json = JSON_NEW_OBJ();
		JSON_SENT_OBJECT(json);
	}

	// Find minimum ID to send
	for(int slot = 0; slot < OVERTIME_SLOTS; slot++)
	{
		if((overTime[slot].total > 0 || overTime[slot].blocked > 0) &&
		   overTime[slot].timestamp >= overTime[0].timestamp)
		{
			sendit = slot;
			break;
		}
	}
	if(sendit < 0)
	{
		cJSON *json = JSON_NEW_OBJ();
		JSON_SENT_OBJECT(json);
	}

	// Find minimum ID to send
	for(int slot = 0; slot < OVERTIME_SLOTS; slot++)
	{
		if(overTime[slot].timestamp >= time(NULL))
		{
			until = slot;
			break;
		}
	}

	// Get clients which the user doesn't want to see
	char * excludeclients = read_setupVarsconf("API_EXCLUDE_CLIENTS");
	// Array of clients to be skipped in the output
	// if skipclient[i] == true then this client should be hidden from
	// returned data. We initialize it with false
	bool skipclient[counters->clients];
	memset(skipclient, false, counters->clients*sizeof(bool));

	if(excludeclients != NULL)
	{
		getSetupVarsArray(excludeclients);

		for(int clientID=0; clientID < counters->clients; clientID++)
		{
			// Get client pointer
			const clientsData* client = getClient(clientID, true);
			if(client == NULL)
				continue;
			// Check if this client should be skipped
			if(insetupVarsArray(getstr(client->ippos)) ||
			   insetupVarsArray(getstr(client->namepos)))
				skipclient[clientID] = true;
		}
	}

	cJSON *over_time = JSON_NEW_ARRAY();
	// Main return loop
	for(int slot = sendit; slot < until; slot++)
	{
		cJSON *item = JSON_NEW_OBJ();
		JSON_OBJ_ADD_NUMBER(item, "timestamp", overTime[slot].timestamp);

		// Loop over clients to generate output to be sent to the client
		cJSON *data = JSON_NEW_ARRAY();
		for(int clientID = 0; clientID < counters->clients; clientID++)
		{
			if(skipclient[clientID])
				continue;

			// Get client pointer
			const clientsData* client = getClient(clientID, true);
			if(client == NULL)
				continue;
			const int thisclient = client->overTime[slot];

<<<<<<< HEAD
			JSON_ARRAY_ADD_NUMBER(data, thisclient);
=======
			if(istelnet[*sock])
				ssend(*sock, " %i", thisclient);
			else
				pack_int32(*sock, thisclient);
		}

		if(istelnet[*sock])
			ssend(*sock, "\n");
		else
			pack_int32(*sock, -1);
	}

	if(excludeclients != NULL)
		clearSetupVarsArray();
}

void getClientNames(const int *sock)
{
	// Exit before processing any data if requested via config setting
	get_privacy_level(NULL);
	if(config.privacylevel >= PRIVACY_HIDE_DOMAINS_CLIENTS)
		return;

	// Get clients which the user doesn't want to see
	char * excludeclients = read_setupVarsconf("API_EXCLUDE_CLIENTS");
	// Array of clients to be skipped in the output
	// if skipclient[i] == true then this client should be hidden from
	// returned data. We initialize it with false
	bool skipclient[counters->clients];
	memset(skipclient, false, counters->clients*sizeof(bool));

	if(excludeclients != NULL)
	{
		getSetupVarsArray(excludeclients);

		for(int clientID=0; clientID < counters->clients; clientID++)
		{
			// Get client pointer
			const clientsData* client = getClient(clientID, true);
			if(client == NULL)
				continue;

			// Check if this client should be skipped
			if(insetupVarsArray(getstr(client->ippos)) ||
			   insetupVarsArray(getstr(client->namepos)))
				skipclient[clientID] = true;
>>>>>>> a540a3c0
		}
		JSON_OBJ_ADD_ITEM(item, "data", data);
		JSON_ARRAY_ADD_ITEM(over_time, item);
	}
	cJSON *json = JSON_NEW_OBJ();
	JSON_OBJ_ADD_ITEM(json, "over_time", over_time);

	cJSON *clients = JSON_NEW_ARRAY();
	// Loop over clients to generate output to be sent to the client
	for(int clientID = 0; clientID < counters->clients; clientID++)
	{
		if(skipclient[clientID])
			continue;

		// Get client pointer
<<<<<<< HEAD
		const clientsData* clientData = getClient(clientID, true);
		const char *client_ip = getstr(clientData->ippos);
		const char *client_name = getstr(clientData->namepos);

		cJSON *item = JSON_NEW_OBJ();
		JSON_OBJ_REF_STR(item, "name", client_name);
		JSON_OBJ_REF_STR(item, "ip", client_ip);
		JSON_ARRAY_ADD_ITEM(clients, item);
=======
		const clientsData* client = getClient(clientID, true);
		if(client == NULL)
			continue;

		const char *client_ip = getstr(client->ippos);
		const char *client_name = getstr(client->namepos);

		if(istelnet[*sock])
			ssend(*sock, "%s %s\n", client_name, client_ip);
		else {
			pack_str32(*sock, client_name);
			pack_str32(*sock, client_ip);
		}
>>>>>>> a540a3c0
	}
	JSON_OBJ_ADD_ITEM(json, "clients", clients);

	if(excludeclients != NULL)
		clearSetupVarsArray();
<<<<<<< HEAD
=======
}

void getUnknownQueries(const int *sock)
{
	// Exit before processing any data if requested via config setting
	get_privacy_level(NULL);
	if(config.privacylevel >= PRIVACY_HIDE_DOMAINS)
		return;

	for(int queryID = 0; queryID < counters->queries; queryID++)
	{
		const queriesData* query = getQuery(queryID, true);

		if(query == NULL ||
		  (query->status != QUERY_UNKNOWN && query->complete))
			continue;

		char type[5];
		if(query->type == TYPE_A)
		{
			strcpy(type,"IPv4");
		}
		else
		{
			strcpy(type,"IPv6");
		}

		// Get domain pointer
		const domainsData* domain = getDomain(query->domainID, true);
		// Get client pointer
		const clientsData* client = getClient(query->clientID, true);

		if(domain == NULL || client == NULL)
			continue;

		// Get client IP string
		const char *clientIP = getstr(client->ippos);

		if(istelnet[*sock])
			ssend(*sock, "%li %i %i %s %s %s %i %s\n", query->timestamp, queryID, query->id, type, getstr(domain->domainpos), clientIP, query->status, query->complete ? "true" : "false");
		else {
			pack_int32(*sock, query->timestamp);
			pack_int32(*sock, query->id);

			// Use a fixstr because the length of qtype is always 4 (max is 31 for fixstr)
			if(!pack_fixstr(*sock, type))
				return;

			// Use str32 for domain and client because we have no idea how long they will be (max is 4294967295 for str32)
			if(!pack_str32(*sock, getstr(domain->domainpos)) || !pack_str32(*sock, clientIP))
				return;

			pack_uint8(*sock, query->status);
			pack_bool(*sock, query->complete);
		}
	}
}

void getDomainDetails(const char *client_message, const int *sock)
{
	// Get domain name
	char domainString[128];
	if(sscanf(client_message, "%*[^ ] %127s", domainString) < 1)
	{
		ssend(*sock, "Need domain for this request\n");
		return;
	}

	for(int domainID = 0; domainID < counters->domains; domainID++)
	{
		// Get domain pointer
		const domainsData* domain = getDomain(domainID, true);
		if(domain == NULL)
			continue;

		if(strcmp(getstr(domain->domainpos), domainString) == 0)
		{
			ssend(*sock,"Domain \"%s\", ID: %i\n", domainString, domainID);
			ssend(*sock,"Total: %i\n", domain->count);
			ssend(*sock,"Blocked: %i\n", domain->blockedcount);
			const char *regexstatus;
			if(domain->regexmatch == REGEX_BLOCKED)
				regexstatus = "blocked";
			else if(domain->regexmatch == REGEX_NOTBLOCKED)
				regexstatus = "not blocked";
			else
				regexstatus = "unknown";
			ssend(*sock,"Regex status: %s\n", regexstatus);
			return;
		}
	}
>>>>>>> a540a3c0

	JSON_SENT_OBJECT(json);
}<|MERGE_RESOLUTION|>--- conflicted
+++ resolved
@@ -1068,56 +1068,8 @@
 				continue;
 			const int thisclient = client->overTime[slot];
 
-<<<<<<< HEAD
 			JSON_ARRAY_ADD_NUMBER(data, thisclient);
-=======
-			if(istelnet[*sock])
-				ssend(*sock, " %i", thisclient);
-			else
-				pack_int32(*sock, thisclient);
-		}
-
-		if(istelnet[*sock])
-			ssend(*sock, "\n");
-		else
-			pack_int32(*sock, -1);
-	}
-
-	if(excludeclients != NULL)
-		clearSetupVarsArray();
-}
-
-void getClientNames(const int *sock)
-{
-	// Exit before processing any data if requested via config setting
-	get_privacy_level(NULL);
-	if(config.privacylevel >= PRIVACY_HIDE_DOMAINS_CLIENTS)
-		return;
-
-	// Get clients which the user doesn't want to see
-	char * excludeclients = read_setupVarsconf("API_EXCLUDE_CLIENTS");
-	// Array of clients to be skipped in the output
-	// if skipclient[i] == true then this client should be hidden from
-	// returned data. We initialize it with false
-	bool skipclient[counters->clients];
-	memset(skipclient, false, counters->clients*sizeof(bool));
-
-	if(excludeclients != NULL)
-	{
-		getSetupVarsArray(excludeclients);
-
-		for(int clientID=0; clientID < counters->clients; clientID++)
-		{
-			// Get client pointer
-			const clientsData* client = getClient(clientID, true);
-			if(client == NULL)
-				continue;
-
-			// Check if this client should be skipped
-			if(insetupVarsArray(getstr(client->ippos)) ||
-			   insetupVarsArray(getstr(client->namepos)))
-				skipclient[clientID] = true;
->>>>>>> a540a3c0
+
 		}
 		JSON_OBJ_ADD_ITEM(item, "data", data);
 		JSON_ARRAY_ADD_ITEM(over_time, item);
@@ -1133,8 +1085,10 @@
 			continue;
 
 		// Get client pointer
-<<<<<<< HEAD
 		const clientsData* clientData = getClient(clientID, true);
+		if(clientData == NULL)
+			continue;
+
 		const char *client_ip = getstr(clientData->ippos);
 		const char *client_name = getstr(clientData->namepos);
 
@@ -1142,120 +1096,11 @@
 		JSON_OBJ_REF_STR(item, "name", client_name);
 		JSON_OBJ_REF_STR(item, "ip", client_ip);
 		JSON_ARRAY_ADD_ITEM(clients, item);
-=======
-		const clientsData* client = getClient(clientID, true);
-		if(client == NULL)
-			continue;
-
-		const char *client_ip = getstr(client->ippos);
-		const char *client_name = getstr(client->namepos);
-
-		if(istelnet[*sock])
-			ssend(*sock, "%s %s\n", client_name, client_ip);
-		else {
-			pack_str32(*sock, client_name);
-			pack_str32(*sock, client_ip);
-		}
->>>>>>> a540a3c0
 	}
 	JSON_OBJ_ADD_ITEM(json, "clients", clients);
 
 	if(excludeclients != NULL)
 		clearSetupVarsArray();
-<<<<<<< HEAD
-=======
-}
-
-void getUnknownQueries(const int *sock)
-{
-	// Exit before processing any data if requested via config setting
-	get_privacy_level(NULL);
-	if(config.privacylevel >= PRIVACY_HIDE_DOMAINS)
-		return;
-
-	for(int queryID = 0; queryID < counters->queries; queryID++)
-	{
-		const queriesData* query = getQuery(queryID, true);
-
-		if(query == NULL ||
-		  (query->status != QUERY_UNKNOWN && query->complete))
-			continue;
-
-		char type[5];
-		if(query->type == TYPE_A)
-		{
-			strcpy(type,"IPv4");
-		}
-		else
-		{
-			strcpy(type,"IPv6");
-		}
-
-		// Get domain pointer
-		const domainsData* domain = getDomain(query->domainID, true);
-		// Get client pointer
-		const clientsData* client = getClient(query->clientID, true);
-
-		if(domain == NULL || client == NULL)
-			continue;
-
-		// Get client IP string
-		const char *clientIP = getstr(client->ippos);
-
-		if(istelnet[*sock])
-			ssend(*sock, "%li %i %i %s %s %s %i %s\n", query->timestamp, queryID, query->id, type, getstr(domain->domainpos), clientIP, query->status, query->complete ? "true" : "false");
-		else {
-			pack_int32(*sock, query->timestamp);
-			pack_int32(*sock, query->id);
-
-			// Use a fixstr because the length of qtype is always 4 (max is 31 for fixstr)
-			if(!pack_fixstr(*sock, type))
-				return;
-
-			// Use str32 for domain and client because we have no idea how long they will be (max is 4294967295 for str32)
-			if(!pack_str32(*sock, getstr(domain->domainpos)) || !pack_str32(*sock, clientIP))
-				return;
-
-			pack_uint8(*sock, query->status);
-			pack_bool(*sock, query->complete);
-		}
-	}
-}
-
-void getDomainDetails(const char *client_message, const int *sock)
-{
-	// Get domain name
-	char domainString[128];
-	if(sscanf(client_message, "%*[^ ] %127s", domainString) < 1)
-	{
-		ssend(*sock, "Need domain for this request\n");
-		return;
-	}
-
-	for(int domainID = 0; domainID < counters->domains; domainID++)
-	{
-		// Get domain pointer
-		const domainsData* domain = getDomain(domainID, true);
-		if(domain == NULL)
-			continue;
-
-		if(strcmp(getstr(domain->domainpos), domainString) == 0)
-		{
-			ssend(*sock,"Domain \"%s\", ID: %i\n", domainString, domainID);
-			ssend(*sock,"Total: %i\n", domain->count);
-			ssend(*sock,"Blocked: %i\n", domain->blockedcount);
-			const char *regexstatus;
-			if(domain->regexmatch == REGEX_BLOCKED)
-				regexstatus = "blocked";
-			else if(domain->regexmatch == REGEX_NOTBLOCKED)
-				regexstatus = "not blocked";
-			else
-				regexstatus = "unknown";
-			ssend(*sock,"Regex status: %s\n", regexstatus);
-			return;
-		}
-	}
->>>>>>> a540a3c0
 
 	JSON_SENT_OBJECT(json);
 }