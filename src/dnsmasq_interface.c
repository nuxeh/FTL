--- conflicted
+++ resolved
@@ -905,12 +905,12 @@
 	else if((flags & F_FORWARD) && isExactMatch)
 	{
 		// Save query response time
-		forwardedData *forward = getForward(query->forwardID, true);
-		forward->responses++;
+		upstreamsData *upstream = getUpstream(query->upstreamID, true);
+		upstream->responses++;
 		unsigned long rtime = converttimeval(response) - query->forwardresponse;
-		forward->rtime += rtime;
-		unsigned long mean = forward->rtime / forward->responses;
-		forward->rtuncertainty += (mean - rtime)*(mean - rtime);
+		upstream->rtime += rtime;
+		unsigned long mean = upstream->rtime / upstream->responses;
+		upstream->rtuncertainty += (mean - rtime)*(mean - rtime);
 
 		// Only proceed if query is not already known
 		// to have been blocked by Quad9
@@ -1728,11 +1728,11 @@
 	clearSetupVarsArray();
 }
 
-<<<<<<< HEAD
 void FTL_dnsmasq_log(const char *payload, const int length)
 {
 	add_to_dnsmasq_log_fifo_buffer(payload, length);
-=======
+}
+
 // Called when a (forked) TCP worker is terminated by receiving SIGALRM
 // We close the dedicated database connection this client had opened
 // to avoid dangling database locks
@@ -1746,5 +1746,4 @@
 
 	// Close dedicated database connection of this fork
 	gravityDB_close();
->>>>>>> f638a7f9
 }