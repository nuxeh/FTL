--- conflicted
+++ resolved
@@ -61,7 +61,7 @@
                                 const char* file, const int line)
 {
 	// Only check blocking conditions when global blocking is enabled
-	if(blockingstatus == BLOCKING_DISABLED)
+	if(get_blockingstatus() == false)
 	{
 		return false;
 	}
@@ -469,41 +469,8 @@
 	client->lastQuery = querytimestamp;
 	client->numQueriesARP++;
 
-<<<<<<< HEAD
-	// Get domain pointer
-	domainsData* domain = getDomain(domainID, true);
-
-	// Try blocking regex if configured
-	if(domain->regexmatch == REGEX_UNKNOWN && get_blockingstatus() != BLOCKING_DISABLED)
-	{
-		// For minimal performance impact, we test the regex only when
-		// - regex checking is enabled, and
-		// - this domain has not already been validated against the regex.
-		// This effectively prevents multiple evaluations of the same domain
-		//
-		// If a regex filter matched, we additionally compare the domain
-		// against all known whitelisted domains to possibly prevent blocking
-		// of a specific domain. The logic herein is:
-		// If matched, then compare against whitelist
-		// If in whitelist, negate matched so this function returns: not-to-be-blocked
-		if(match_regex(domainString, REGEX_BLACKLIST) && !in_whitelist(domainString))
-		{
-			// We have to block this domain
-			block_single_domain_regex(domainString);
-			if(domain != NULL)
-				domain->regexmatch = REGEX_BLOCKED;
-		}
-		else
-		{
-			// Explicitly mark as not blocked to skip regex test
-			// next time we see this domain
-			if(domain != NULL)
-				domain->regexmatch = REGEX_NOTBLOCKED;
-		}
-	}
-=======
-	bool blockDomain = FTL_check_blocking(queryID, domainID, clientID, blockingreason);
->>>>>>> dc2c3c98
+	// Check if this domain should be blocked
+	const bool blockDomain = FTL_check_blocking(queryID, domainID, clientID, blockingreason);
 
 	// Free allocated memory
 	free(domainString);
@@ -697,15 +664,9 @@
 	logg("Reloading DNS cache");
 	lock_shm();
 
-<<<<<<< HEAD
-	// Called when dnsmasq re-reads its config and hosts files
-	// Reset number of blocked domains
-	counters->gravity = 0;
-=======
 	// Inspect 01-pihole.conf to see if Pi-hole blocking is enabled,
 	// i.e. if /etc/pihole/gravity.list is sourced as addn-hosts file
 	check_blocking_status();
->>>>>>> dc2c3c98
 
 	// Reread pihole-FTL.conf to see which blocking mode the user wants to use
 	// It is possible to change the blocking mode here as we anyhow clear the
@@ -1678,191 +1639,9 @@
 	}
 	// Free IPv6addr
 	clearSetupVarsArray();
-<<<<<<< HEAD
-}
-
-// Prototypes from functions in dnsmasq's source
-void add_hosts_entry(struct crec *cache, struct all_addr *addr, int addrlen, unsigned int index, struct crec **rhash, int hashsz);
-void rehash(int size);
-
-// This routine adds one domain to the resolver's cache. Depending on the configured blocking mode it may create
-// a single entry valid for IPv4 & IPv6 or two entries one for IPv4 and one for IPv6.
-// When IPv6 is not available on the machine, we do not add IPv6 cache entries (likewise for IPv4)
-static int add_blocked_domain(struct all_addr *addr4, struct all_addr *addr6, const bool has_IPv4, const bool has_IPv6,
-                              const char *domain, const int len, struct crec **rhash, int hashsz, const unsigned int index)
-{
-	int name_count = 0;
-	struct crec *cache4,*cache6;
-	// Add IPv4 record, allocate enough space for cache entry including arbitrary domain name length
-	// (the domain name is stored at the end of struct crec)
-	if(has_IPv4 &&
-	   (cache4 = malloc(sizeof(struct crec) + len+1-SMALLDNAME)))
-	{
-		strcpy(cache4->name.sname, domain);
-		cache4->flags = F_HOSTS | F_IMMORTAL | F_FORWARD | F_IPV4;
-		int memorysize = INADDRSZ;
-		if(config.blockingmode == MODE_NX)
-		{
-			// If we block in NXDOMAIN mode, we add the NXDOMAIN flag and make this host record
-			// also valid for AAAA requests
-			 cache4->flags |= F_IPV6 | F_NEG | F_NXDOMAIN;
-		}
-		else if(config.blockingmode == MODE_NULL)
-		{
-			// If we block in NULL mode, we make this host record also valid for AAAA requests
-			// This is okay as the addr structs have been statically zero-initialized
-			cache4->flags |= F_IPV6;
-			memorysize = IN6ADDRSZ;
-		}
-		else if(config.blockingmode == MODE_NODATA)
-		{
-			// If we block in NODATA mode, we make this host record also valid for AAAA requests
-			// and apply the NEG response flag (but not the NXDOMAIN flag)
-			cache4->flags |= F_IPV6 | F_NEG;
-		}
-		cache4->ttd = daemon->local_ttl;
-		add_hosts_entry(cache4, addr4, memorysize, index, rhash, hashsz);
-		name_count++;
-	}
-	// Add IPv6 record only if we respond with a non-NULL IP address to blocked domains
-	if(has_IPv6 && (config.blockingmode == MODE_IP || config.blockingmode == MODE_IP_NODATA_AAAA) &&
-	   (cache6 = malloc(sizeof(struct crec) + len+1-SMALLDNAME)))
-	{
-		strcpy(cache6->name.sname, domain);
-		cache6->flags = F_HOSTS | F_IMMORTAL | F_FORWARD | F_IPV6;
-		if(config.blockingmode == MODE_IP_NODATA_AAAA) cache6->flags |= F_NEG;
-		cache6->ttd = daemon->local_ttl;
-		add_hosts_entry(cache6, addr6, IN6ADDRSZ, index, rhash, hashsz);
-		name_count++;
-	}
-
-	// Return 1 if only one cache slot was allocated (IPv4) or 2 if two slots were allocated (IPv4 + IPv6)
-	return name_count;
-}
-
-// Add a single domain to resolver's cache. This respects the configured blocking mode
-// Note: This routine is meant for adding a single domain at a time. It should not be
-//       invoked for batch processing
-static void block_single_domain_regex(const char *domain)
-{
-	struct all_addr addr4 = {{{ 0 }}}, addr6 = {{{ 0 }}};
-	bool has_IPv4 = false, has_IPv6 = false;
-
-	// Get IPv4/v6 addresses for blocking depending on user configures blocking mode
-	prepare_blocking_mode(&addr4, &addr6, &has_IPv4, &has_IPv6);
-	add_blocked_domain(&addr4, &addr6, has_IPv4, has_IPv6, domain, strlen(domain), NULL, 0, SRC_REGEX);
-
-	if(config.debug & DEBUG_QUERIES)
-		logg("Added %s to cache", domain);
-}
-
-// Import a specified table from the gravity database and
-// add the read domains to the cache using the currently
-// selected blocking mode. This function is used to import
-// both the blacklist and the gravity blocking domains
-static int FTL_table_import(const char *tablename, const unsigned char list, const unsigned int index,
-                             struct all_addr addr4, struct all_addr addr6, bool has_IPv4, bool has_IPv6,
-                             int cache_size, struct crec **rhash, int hashsz)
-{
-	// Variables
-	int name_count = cache_size, added = 0;
-
-	// Start timer for list analysis
-	timer_start(LISTS_TIMER);
-
-	// Get database table handle
-	if(!gravityDB_getTable(list))
-	{
-		logg("FTL_listsfile(): Error getting %s table from database", tablename);
-		return name_count;
-	}
-
-	// Walk database table
-	const char *domain = NULL;
-	while((domain = gravityDB_getDomain()) != NULL)
-	{
-		int len = strlen(domain);
-		// Skip empty database rows
-		if(len == 0)
-			continue;
-
-		// Do not add gravity or blacklist domains that match
-		// a regex-based whitelist filter
-		if(match_regex(domain, REGEX_WHITELIST))
-			continue;
-
-		// As of here we assume the entry to be valid
-		// Rehash every 1000 valid names
-		if(rhash && ((name_count - cache_size) > 1000))
-		{
-			rehash(name_count);
-			cache_size = name_count;
-		}
-
-		// Add domain
-		name_count += add_blocked_domain(&addr4, &addr6, has_IPv4, has_IPv6, domain, len, rhash, hashsz, index);
-
-		// Count added domain
-		added++;
-	}
-
-	// Rehash after having read all entries
-	if(rhash)
-		rehash(name_count);
-
-	// Finalize statement and close gravity database handle
-	gravityDB_finalizeTable();
-
-	// Final logging
-	logg("Database (%s): imported %i domains (took %.1f ms)", tablename, added, timer_elapsed_msec(LISTS_TIMER));
-
-	// Return number of domains added to the cache
-	return added;
-}
-
-// Import blocking domains from the gravity database
-// This function is run whenever dnsmasq reads in HOSTS
-// files (on startup as well as on receipt of SIGHUP)
-int FTL_database_import(int cache_size, struct crec **rhash, int hashsz)
-{
-	struct all_addr addr4 = {{{ 0 }}}, addr6 = {{{ 0 }}};
-	bool has_IPv4 = false, has_IPv6 = false;
-
-	if(get_blockingstatus() == BLOCKING_DISABLED)
-	{
-		logg("Skipping import of database tables because blocking is disabled");
-		return cache_size;
-	}
-
-	// Get IPv4/v6 addresses for blocking depending on user configured blocking mode
-	prepare_blocking_mode(&addr4, &addr6, &has_IPv4, &has_IPv6);
-
-	// If we have neither a valid IPv4 nor a valid IPv6 but the user asked for
-	// blocking modes MODE_IP or MODE_IP_NODATA_AAAA then we cannot add any entries here
-	if(!has_IPv4 && !has_IPv6)
-	{
-		logg("ERROR: Cannot add domains from gravity because pihole-FTL found\n" \
-		     "       neither a valid IPV4_ADDRESS nor IPV6_ADDRESS in setupVars.conf" \
-		     "       This is an impossible configuration. Please contact the Pi-hole" \
-		     "       support if you need assistance.");
-		return cache_size;
-	}
-
-	// Import gravity and exact blacklisted domains
-	int added;
-	added  = FTL_table_import("gravity", GRAVITY_TABLE, SRC_GRAVITY, addr4, addr6, has_IPv4, has_IPv6, cache_size, rhash, hashsz);
-	added += FTL_table_import("blacklist", EXACT_BLACKLIST_TABLE, SRC_BLACK, addr4, addr6, has_IPv4, has_IPv6, cache_size, rhash, hashsz);
-
-	// Update counter of blocked domains
-	counters->gravity = added;
-
-	// Return new cache size which now includes more domains than before
-	return cache_size + added;
 }
 
 void FTL_dnsmasq_log(const char *payload, const int length)
 {
 	add_to_dnsmasq_log_fifo_buffer(payload, length);
-=======
->>>>>>> dc2c3c98
 }