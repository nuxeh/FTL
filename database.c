/* Pi-hole: A black hole for Internet advertisements
*  (c) 2017 Pi-hole, LLC (https://pi-hole.net)
*  Network-wide ad blocking via your own hardware.
*
*  FTL Engine
*  Database routines
*
*  This file is copyright under the latest version of the EUPL.
*  Please see LICENSE file for your rights under this license. */

#include "FTL.h"

sqlite3 *db;
bool database = false;
bool DBdeleteoldqueries = false;
long int lastdbindex = 0;
long int lastDBimportedtimestamp = 0;

pthread_mutex_t dblock;

// TABLE ftl
enum { DB_VERSION, DB_LASTTIMESTAMP, DB_FIRSTCOUNTERTIMESTAMP };
// TABLE counters
enum { DB_TOTALQUERIES, DB_BLOCKEDQUERIES };

bool db_set_counter(unsigned int ID, int value);
bool db_set_FTL_property(unsigned int ID, int value);
int db_get_FTL_property(unsigned int ID);

void check_database(int rc)
{
	// We will retry if the database is busy at the moment
	// However, we won't retry if any other error happened
	// and - instead - disable the database functionality
	// altogether in FTL (setting database to false)
	if(rc != SQLITE_OK &&
	   rc != SQLITE_DONE &&
	   rc != SQLITE_ROW &&
	   rc != SQLITE_BUSY)
	{
		database = false;
	}
}

void dbclose(void)
{
	int rc = sqlite3_close(db);
	// Report any error
	if( rc )
		logg("dbclose() - SQL error (%i): %s", rc, sqlite3_errmsg(db));

	// Unlock mutex on the database
	pthread_mutex_unlock(&dblock);
}

double get_db_filesize(void)
{
	struct stat st;
	if(stat(FTLfiles.db, &st) != 0)
	{
		// stat() failed (maybe the DB file does not exist?)
		return 0;
	}
	return 1e-6*st.st_size;
}

static int callback(void *NotUsed, int argc, char **argv, char **azColName){
	int i;
	for(i=0; i<argc; i++){
		logg("%s = %s", azColName[i], argv[i] ? argv[i] : "NULL");
	}
	return 0;
}

bool dbopen(void)
{
	pthread_mutex_lock(&dblock);
	int rc = sqlite3_open_v2(FTLfiles.db, &db, SQLITE_OPEN_READWRITE, NULL);
	if( rc ){
		logg("dbopen() - SQL error (%i): %s", rc, sqlite3_errmsg(db));
		dbclose();
		check_database(rc);
		return false;
	}

	return true;
}

bool dbquery(const char *format, ...)
{
	char *zErrMsg = NULL;
	va_list args;
	int rc;

	va_start(args, format);
	char *query = sqlite3_vmprintf(format, args);
	va_end(args);

	if(query == NULL)
	{
		logg("Memory allocation failed in dbquery()");
		return false;
	}

	if(debugDB)
		rc = sqlite3_exec(db, query, callback, NULL, &zErrMsg);
	else
		rc = sqlite3_exec(db, query, NULL, NULL, &zErrMsg);

	if( rc != SQLITE_OK ){
		logg("dbquery(%s) - SQL error (%i): %s", query, rc, zErrMsg);
		sqlite3_free(zErrMsg);
		check_database(rc);
		return false;
	}

	sqlite3_free(query);

	return true;

}

bool create_counter_table(void)
{
	bool ret;
	// Create FTL table in the database (holds properties like database version, etc.)
	ret = dbquery("CREATE TABLE counters ( id INTEGER PRIMARY KEY NOT NULL, value INTEGER NOT NULL );");
	if(!ret){ dbclose(); return false; }

	// ID 0 = total queries
	ret = db_set_counter(DB_TOTALQUERIES, 0);
	if(!ret){ dbclose(); return false; }

	// ID 1 = total blocked queries
	ret = db_set_counter(DB_BLOCKEDQUERIES, 0);
	if(!ret){ dbclose(); return false; }

	// Time stamp of creation of the counters database
	ret = db_set_FTL_property(DB_FIRSTCOUNTERTIMESTAMP, time(NULL));
	if(!ret){ dbclose(); return false; }

	// Update database version to 2
	ret = db_set_FTL_property(DB_VERSION, 2);
	if(!ret){ dbclose(); return false; }

	return true;
}

bool db_create(void)
{
	bool ret;
	int rc = sqlite3_open_v2(FTLfiles.db, &db, SQLITE_OPEN_READWRITE | SQLITE_OPEN_CREATE, NULL);
	if( rc ){
		logg("db_create() - SQL error (%i): %s", rc, sqlite3_errmsg(db));
		dbclose();
		check_database(rc);
		return false;
	}
	// Create Queries table in the database
	ret = dbquery("CREATE TABLE queries ( id INTEGER PRIMARY KEY AUTOINCREMENT, timestamp INTEGER NOT NULL, type INTEGER NOT NULL, status INTEGER NOT NULL, domain TEXT NOT NULL, client TEXT NOT NULL, forward TEXT );");
	if(!ret){ dbclose(); return false; }
	// Add an index on the timestamps (not a unique index!)
	ret = dbquery("CREATE INDEX idx_queries_timestamps ON queries (timestamp);");
	if(!ret){ dbclose(); return false; }
	// Create FTL table in the database (holds properties like database version, etc.)
	ret = dbquery("CREATE TABLE ftl ( id INTEGER PRIMARY KEY NOT NULL, value BLOB NOT NULL );");
	if(!ret){ dbclose(); return false; }

	// DB version 2
	ret = dbquery("INSERT INTO ftl (ID,VALUE) VALUES(%i,2);", DB_VERSION);
	if(!ret){ dbclose(); return false; }

	// Most recent timestamp initialized to 00:00 1 Jan 1970
	ret = dbquery("INSERT INTO ftl (ID,VALUE) VALUES(%i,0);", DB_LASTTIMESTAMP);
	if(!ret){ dbclose(); return false; }
<<<<<<< HEAD

	// Create counter table
	if(!create_counter_table())
		return false;
=======
>>>>>>> 9315a252

	// Create counter table
	if(!create_counter_table())
		return false;

	return true;
}

void db_init(void)
{
	// First check if the user doesn't want to use the database and set an
	// empty string as file name in FTL's config file
	if(FTLfiles.db == NULL || strlen(FTLfiles.db) == 0)
	{
		database = false;
		return;
	}

	int rc = sqlite3_open_v2(FTLfiles.db, &db, SQLITE_OPEN_READWRITE, NULL);
	if( rc ){
		logg("db_init() - Cannot open database (%i): %s", rc, sqlite3_errmsg(db));
		dbclose();
		check_database(rc);

		logg("Creating new (empty) database");
		if (!db_create())
		{
			logg("Database not available");
			database = false;
			return;
		}
	}

<<<<<<< HEAD
	if(db_get_FTL_property(DB_VERSION) < 2)
		create_counter_table();
=======
	// Test DB version and see if we need to upgrade the database file
	int dbversion = db_get_FTL_property(DB_VERSION);
	if(dbversion < 1)
	{
		logg("Database version incorrect, database not available");
		database = false;
		return;
	}
	else if(dbversion < 2)
	{
		// Database is still in version 1
		// Update to version 2 and create counters table
		if (!create_counter_table())
		{
			logg("Counter table not initialized, database not available");
			database = false;
			return;
		}
	}
>>>>>>> 9315a252

	// Close database to prevent having it opened all time
	// we already closed the database when we returned earlier
	sqlite3_close(db);

	if (pthread_mutex_init(&dblock, NULL) != 0)
	{
		logg("FATAL: DB mutex init failed\n");
		// Return failure
		exit(EXIT_FAILURE);
	}

	logg("Database successfully initialized");
	database = true;
}

int db_get_FTL_property(unsigned int ID)
{
	int rc, ret = 0;
	sqlite3_stmt* dbstmt;
	char *querystring = NULL;

	// Prepare SQL statement
	ret = asprintf(&querystring, "SELECT VALUE FROM ftl WHERE id = %u;",ID);

	if(querystring == NULL || ret < 0)
	{
		logg("Memory allocation failed in db_get_FTL_property, not saving query with ID = %u (%i)", ID, ret);
		return false;
	}

	rc = sqlite3_prepare(db, querystring, -1, &dbstmt, NULL);
	if( rc ){
		logg("db_get_FTL_property() - SQL error prepare (%i): %s", rc, sqlite3_errmsg(db));
		logg("Query: \"%s\"", querystring);
		dbclose();
		check_database(rc);
		return -1;
	}
	free(querystring);

	// Evaluate SQL statement
	rc = sqlite3_step(dbstmt);
	if( rc != SQLITE_ROW ){
		logg("db_get_FTL_property() - SQL error step (%i): %s", rc, sqlite3_errmsg(db));
		dbclose();
		check_database(rc);
		return -1;
	}

	int result = sqlite3_column_int(dbstmt, 0);

	sqlite3_finalize(dbstmt);

	return result;
}

bool db_set_FTL_property(unsigned int ID, int value)
{
	return dbquery("INSERT OR REPLACE INTO ftl (id, value) VALUES ( %u, %i );", ID, value);
}

bool db_set_counter(unsigned int ID, int value)
{
	return dbquery("INSERT OR REPLACE INTO counters (id, value) VALUES ( %u, %i );", ID, value);
}

bool db_update_counters(int total, int blocked)
{
	if(!dbquery("UPDATE counters SET value = value + %i WHERE id = %i;", total, DB_TOTALQUERIES))
		return false;
	if(!dbquery("UPDATE counters SET value = value + %i WHERE id = %i;", blocked, DB_BLOCKEDQUERIES))
		return false;
	return true;
}

int number_of_queries_in_DB(void)
{
	sqlite3_stmt* stmt;

	// Count number of rows using the index timestamp is faster than select(*)
	int rc = sqlite3_prepare_v2(db, "SELECT COUNT(timestamp) FROM queries", -1, &stmt, NULL);
	if( rc ){
		logg("number_of_queries_in_DB() - SQL error prepare (%i): %s", rc, sqlite3_errmsg(db));
		dbclose();
		check_database(rc);
		return -1;
	}

	rc = sqlite3_step(stmt);
	if( rc != SQLITE_ROW ){
		logg("number_of_queries_in_DB() - SQL error step (%i): %s", rc, sqlite3_errmsg(db));
		dbclose();
		check_database(rc);
		return -1;
	}

	int result = sqlite3_column_int(stmt, 0);

	sqlite3_finalize(stmt);

	return result;
}

int get_number_of_queries_in_DB(void)
{
	int result = -1;

	if(!dbopen())
	{
		logg("Failed to open DB in get_number_of_queries_in_DB()");
		return -2;
	}

	result = number_of_queries_in_DB();

	// Close database
	dbclose();

	return result;
}

void save_to_DB(void)
{
	// Start database timer
	if(debug) timer_start(DATABASE_WRITE_TIMER);

	// Open database
	if(!dbopen())
	{
		logg("save_to_DB() - failed to open DB");
		return;
	}

	unsigned int saved = 0, saved_error = 0;
	long int i;
	sqlite3_stmt* stmt;

	bool ret = dbquery("BEGIN TRANSACTION");
	if(!ret)
	{
		logg("save_to_DB() - unable to begin transaction (%i): %s", ret, sqlite3_errmsg(db));
		dbclose();
		return;
	}

	int rc = sqlite3_prepare_v2(db, "INSERT INTO queries VALUES (NULL,?,?,?,?,?,?)", -1, &stmt, NULL);
	if( rc )
	{
		logg("save_to_DB() - error in preparing SQL statement (%i): %s", ret, sqlite3_errmsg(db));
		dbclose();
		check_database(rc);
		return;
	}

	int total = 0, blocked = 0;
<<<<<<< HEAD
	time_t currenttimestamp = time(NULL);
	time_t newlasttimestamp = 0;
	for(i = 0; i < counters.queries; i++)
=======
	int currenttimestamp = time(NULL);
	for(i = lastdbindex; i < counters.queries; i++)
>>>>>>> 9315a252
	{
		validate_access("queries", i, true, __LINE__, __FUNCTION__, __FILE__);
		if(queries[i].db)
		{
			// Skip, already saved in database
			continue;
		}

		if(!queries[i].complete && queries[i].timestamp > currenttimestamp-2)
		{
			// Break if a brand new query (age < 2 seconds) is not yet completed
			// giving it a chance to be stored next time
			break;
		}

		// Memory checks
		validate_access("queries", i, true, __LINE__, __FUNCTION__, __FILE__);
		validate_access("domains", queries[i].domainID, true, __LINE__, __FUNCTION__, __FILE__);
		validate_access("clients", queries[i].clientID, true, __LINE__, __FUNCTION__, __FILE__);

		if(queries[i].private)
		{
			// Skip, we never store nor count queries recorded
			// while have been in maximum privacy mode in the database
			continue;
		}

		// TIMESTAMP
		sqlite3_bind_int(stmt, 1, queries[i].timestamp);

		// TYPE
		sqlite3_bind_int(stmt, 2, queries[i].type);

		// STATUS
		sqlite3_bind_int(stmt, 3, queries[i].status);

		// DOMAIN
		sqlite3_bind_text(stmt, 4, domains[queries[i].domainID].domain, -1, SQLITE_TRANSIENT);

		// CLIENT
		sqlite3_bind_text(stmt, 5, clients[queries[i].clientID].ip, -1, SQLITE_TRANSIENT);

		// FORWARD
		if(queries[i].status == QUERY_FORWARDED && queries[i].forwardID > -1)
		{
			validate_access("forwarded", queries[i].forwardID, true, __LINE__, __FUNCTION__, __FILE__);
			sqlite3_bind_text(stmt, 6, forwarded[queries[i].forwardID].ip, -1, SQLITE_TRANSIENT);
		}
		else
		{
			sqlite3_bind_null(stmt, 6);
		}

		// Step and check if successful
		rc = sqlite3_step(stmt);
		sqlite3_clear_bindings(stmt);
		sqlite3_reset(stmt);

		if( rc != SQLITE_DONE ){
			logg("save_to_DB() - SQL error (%i): %s", rc, sqlite3_errmsg(db));
			saved_error++;
			if(saved_error < 3)
			{
				continue;
			}
			else
			{
				logg("save_to_DB() - exiting due to too many errors");
				break;
			}
			// Check this error message
			check_database(rc);
		}

		saved++;
		// Mark this query as saved in the database only if successful
		queries[i].db = true;

		// Total counter information (delta computation)
		total++;
		if(queries[i].status == 1 ||
		   queries[i].status == 4 ||
		   queries[i].status == 5)
			blocked++;

		// Update lasttimestamp variable with timestamp of the latest stored query
		if(queries[i].timestamp > newlasttimestamp)
			newlasttimestamp = queries[i].timestamp;
	}

	// Finish prepared statement
	ret = dbquery("END TRANSACTION");
	int ret2 = sqlite3_finalize(stmt);
	if(!ret || ret2 != SQLITE_OK){ dbclose(); return; }

	// Store index for next loop interation round and update last time stamp
	// in the database only if all queries have been saved successfully
	if(saved_error == 0)
	{
		lastdbindex = i;
		db_set_FTL_property(DB_LASTTIMESTAMP, newlasttimestamp);
	}

	// Update total counters in DB
	if(!db_update_counters(total, blocked))
	{
		dbclose();
		return;
	}

	// Close database
	dbclose();

	if(debug)
	{
		logg("Notice: Queries stored in DB: %u (took %.1f ms)", saved, timer_elapsed_msec(DATABASE_WRITE_TIMER));
		if(saved_error > 0)
			logg("        There are queries that have not been saved");
	}
}

void delete_old_queries_in_DB(void)
{
	// Open database
	if(!dbopen())
	{
		logg("Failed to open DB in delete_old_queries_in_DB()");
		return;
	}

	int timestamp = time(NULL) - config.maxDBdays * 86400;

	if(!dbquery("DELETE FROM queries WHERE timestamp <= %i", timestamp))
	{
		dbclose();
		logg("delete_old_queries_in_DB(): Deleting queries due to age of entries failed!");
		database = true;
		return;
	}

	// Get how many rows have been affected (deleted)
	int affected = sqlite3_changes(db);

	// Print final message only if there is a difference
	if(debug || affected)
		logg("Notice: Database size is %.2f MB, deleted %i rows", get_db_filesize(), affected);

	// Close database
	dbclose();

	// Re-enable database actions
	database = true;
}

int lastDBsave = 0;
void *DB_thread(void *val)
{
	// Set thread name
	prctl(PR_SET_NAME,"database",0,0,0);

	// Save timestamp as we do not want to store immediately
	// to the database
	lastDBsave = time(NULL) - time(NULL)%config.DBinterval;

	while(!killed && database)
	{
		if(time(NULL) - lastDBsave >= config.DBinterval)
		{
			// Update lastDBsave timer
			lastDBsave = time(NULL) - time(NULL)%config.DBinterval;

			// Lock FTL's data structure, since it is
			// likely that it will be changed here
			enable_thread_lock();

			// Save data to database
			save_to_DB();

			// Release thread lock
			disable_thread_lock();

			// Check if GC should be done on the database
			if(DBdeleteoldqueries)
			{
				// No thread locks needed
				delete_old_queries_in_DB();
				DBdeleteoldqueries = false;
			}
		}
		sleepms(100);
	}

	return NULL;
}

// Get most recent 24 hours data from long-term database
void read_data_from_DB(void)
{
	// Open database file
	if(!dbopen())
	{
		logg("read_data_from_DB() - Failed to open DB");
		return;
	}

	// Prepare request
	char *rstr = NULL;
	// Get time stamp 24 hours in the past
	time_t mintime = time(NULL) - config.maxlogage;
	int rc = asprintf(&rstr, "SELECT * FROM queries WHERE timestamp >= %li", mintime);
	if(rc < 1)
	{
		logg("read_data_from_DB() - Allocation error (%i): %s", rc, sqlite3_errmsg(db));
		return;
	}
	// Log DB query string in debug mode
	if(debug) logg(rstr);

	// Prepare SQLite3 statement
	sqlite3_stmt* stmt;
	rc = sqlite3_prepare_v2(db, rstr, -1, &stmt, NULL);
	if( rc ){
		logg("read_data_from_DB() - SQL error prepare (%i): %s", rc, sqlite3_errmsg(db));
		dbclose();
		check_database(rc);
		return;
	}

	// Loop through returned database rows
	while((rc = sqlite3_step(stmt)) == SQLITE_ROW)
	{
		// Ensure we have enough space in the queries struct
		memory_check(QUERIES);
		memory_check(DOMAINS);
		memory_check(CLIENTS);

		// Set ID for this query
		int queryID = counters.queries;

		int queryTimeStamp = sqlite3_column_int(stmt, 1);
		// 1483228800 = 01/01/2017 @ 12:00am (UTC)
		if(queryTimeStamp < 1483228800)
		{
			logg("DB warn: TIMESTAMP should be larger than 01/01/2017 but is %i", queryTimeStamp);
			continue;
		}
		int type = sqlite3_column_int(stmt, 2);
		if(type != TYPE_A && type != TYPE_AAAA)
		{
			logg("DB warn: TYPE should be either 1 or 2 but not %i", type);
			continue;
		}
		int status = sqlite3_column_int(stmt, 3);
		if(status < QUERY_UNKNOWN || status > QUERY_BLACKLIST)
		{
			logg("DB warn: STATUS should be within [0,5] but is %i", status);
			continue;
		}

		const char * domain = (const char *)sqlite3_column_text(stmt, 4);
		if(domain == NULL)
		{
			logg("DB warn: DOMAIN should never be NULL, %i", queryTimeStamp);
			continue;
		}
		int domainID = findDomainID(domain);

		const char * client = (const char *)sqlite3_column_text(stmt, 5);
		if(client == NULL)
		{
			logg("DB warn: CLIENT should never be NULL, %i", queryTimeStamp);
			continue;
		}
		int clientID = findClientID(client);

		const char *forwarddest = (const char *)sqlite3_column_text(stmt, 6);
		int forwardID = 0;
		// Determine forwardID only when status == 2 (forwarded) as the
		// field need not to be filled for other query status types
		if(status == QUERY_FORWARDED)
		{
			if(forwarddest == NULL)
			{
				logg("DB warn: FORWARD should not be NULL with status QUERY_FORWARDED, %i", queryTimeStamp);
				continue;
			}
			forwardID = findForwardID(forwarddest, true);
		}

		int overTimeTimeStamp = queryTimeStamp - (queryTimeStamp % 600) + 300;
		int timeidx = findOverTimeID(overTimeTimeStamp);
		validate_access("overTime", timeidx, true, __LINE__, __FUNCTION__, __FILE__);

		// Store this query in memory
		validate_access("queries", queryID, false, __LINE__, __FUNCTION__, __FILE__);
		queries[queryID].magic = MAGICBYTE;
		queries[queryID].timestamp = queryTimeStamp;
		queries[queryID].type = type;
		queries[queryID].status = status;
		queries[queryID].domainID = domainID;
		queries[queryID].clientID = clientID;
		queries[queryID].forwardID = forwardID;
		queries[queryID].timeidx = timeidx;
		queries[queryID].db = true; // Mark this as already present in the database
		queries[queryID].id = 0; // This is dnsmasq's internal ID. We don't store it in the database
		queries[queryID].complete = true; // Mark as all information is avaiable
		queries[queryID].ttl = 0;
		lastDBimportedtimestamp = queryTimeStamp;

		// Handle type counters
		if(type >= TYPE_A && type < TYPE_MAX)
		{
			counters.querytype[type-1]++;
			overTime[timeidx].querytypedata[type-1]++;
		}

		// Update overTime data
		overTime[timeidx].total++;

		// Update overTime data structure with the new client
		validate_access_oTcl(timeidx, clientID, __LINE__, __FUNCTION__, __FILE__);
		overTime[timeidx].clientdata[clientID]++;

		// Increase DNS queries counter
		counters.queries++;

		// Increment status counters
		switch(status)
		{
			case QUERY_UNKNOWN: // Unknown
				counters.unknown++;
				break;

			case QUERY_GRAVITY: // Blocked by gravity.list
				counters.blocked++;
				overTime[timeidx].blocked++;
				domains[domainID].blockedcount++;
				break;

			case QUERY_FORWARDED: // Forwarded
				counters.forwardedqueries++;
				// Update overTime data structure
				break;

			case QUERY_CACHE: // Cached or local config
				counters.cached++;
				// Update overTime data structure
				overTime[timeidx].cached++;
				break;

			case QUERY_WILDCARD: // Wildcard blocked
				counters.wildcardblocked++;

				// Update overTime data structure
				overTime[timeidx].blocked++;
				domains[domainID].blockedcount++;
				domains[domainID].wildcard = true;
				break;

			case QUERY_BLACKLIST: // black.list
				counters.blocked++;

				// Update overTime data structure
				overTime[timeidx].blocked++;
				domains[domainID].blockedcount++;
				break;

			default:
				logg("Error: Found unknown status %i in long term database!", status);
				logg("       Timestamp: %i", queryTimeStamp);
				logg("       Continuing anyway...");
				break;
		}
	}
	logg("Imported %i queries from the long-term database", counters.queries);

	if( rc != SQLITE_DONE ){
		logg("read_data_from_DB() - SQL error step (%i): %s", rc, sqlite3_errmsg(db));
		dbclose();
		check_database(rc);
		return;
	}

	// Finalize SQLite3 statement
	sqlite3_finalize(stmt);
	dbclose();
	free(rstr);
}<|MERGE_RESOLUTION|>--- conflicted
+++ resolved
@@ -173,17 +173,10 @@
 	// Most recent timestamp initialized to 00:00 1 Jan 1970
 	ret = dbquery("INSERT INTO ftl (ID,VALUE) VALUES(%i,0);", DB_LASTTIMESTAMP);
 	if(!ret){ dbclose(); return false; }
-<<<<<<< HEAD
 
 	// Create counter table
 	if(!create_counter_table())
 		return false;
-=======
->>>>>>> 9315a252
-
-	// Create counter table
-	if(!create_counter_table())
-		return false;
 
 	return true;
 }
@@ -213,10 +206,6 @@
 		}
 	}
 
-<<<<<<< HEAD
-	if(db_get_FTL_property(DB_VERSION) < 2)
-		create_counter_table();
-=======
 	// Test DB version and see if we need to upgrade the database file
 	int dbversion = db_get_FTL_property(DB_VERSION);
 	if(dbversion < 1)
@@ -236,7 +225,6 @@
 			return;
 		}
 	}
->>>>>>> 9315a252
 
 	// Close database to prevent having it opened all time
 	// we already closed the database when we returned earlier
@@ -393,14 +381,9 @@
 	}
 
 	int total = 0, blocked = 0;
-<<<<<<< HEAD
 	time_t currenttimestamp = time(NULL);
 	time_t newlasttimestamp = 0;
 	for(i = 0; i < counters.queries; i++)
-=======
-	int currenttimestamp = time(NULL);
-	for(i = lastdbindex; i < counters.queries; i++)
->>>>>>> 9315a252
 	{
 		validate_access("queries", i, true, __LINE__, __FUNCTION__, __FILE__);
 		if(queries[i].db)
